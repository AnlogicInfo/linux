// SPDX-License-Identifier: GPL-2.0-only
/*
 * net/sched/sch_choke.c	CHOKE scheduler
 *
 * Copyright (c) 2011 Stephen Hemminger <shemminger@vyatta.com>
 * Copyright (c) 2011 Eric Dumazet <eric.dumazet@gmail.com>
 */

#include <linux/module.h>
#include <linux/types.h>
#include <linux/kernel.h>
#include <linux/skbuff.h>
#include <linux/vmalloc.h>
#include <net/pkt_sched.h>
#include <net/pkt_cls.h>
#include <net/inet_ecn.h>
#include <net/red.h>
#include <net/flow_dissector.h>

/*
   CHOKe stateless AQM for fair bandwidth allocation
   =================================================

   CHOKe (CHOose and Keep for responsive flows, CHOose and Kill for
   unresponsive flows) is a variant of RED that penalizes misbehaving flows but
   maintains no flow state. The difference from RED is an additional step
   during the enqueuing process. If average queue size is over the
   low threshold (qmin), a packet is chosen at random from the queue.
   If both the new and chosen packet are from the same flow, both
   are dropped. Unlike RED, CHOKe is not really a "classful" qdisc because it
   needs to access packets in queue randomly. It has a minimal class
   interface to allow overriding the builtin flow classifier with
   filters.

   Source:
   R. Pan, B. Prabhakar, and K. Psounis, "CHOKe, A Stateless
   Active Queue Management Scheme for Approximating Fair Bandwidth Allocation",
   IEEE INFOCOM, 2000.

   A. Tang, J. Wang, S. Low, "Understanding CHOKe: Throughput and Spatial
   Characteristics", IEEE/ACM Transactions on Networking, 2004

 */

/* Upper bound on size of sk_buff table (packets) */
#define CHOKE_MAX_QUEUE	(128*1024 - 1)

struct choke_sched_data {
/* Parameters */
	u32		 limit;
	unsigned char	 flags;

	struct red_parms parms;

/* Variables */
	struct red_vars  vars;
	struct {
		u32	prob_drop;	/* Early probability drops */
		u32	prob_mark;	/* Early probability marks */
		u32	forced_drop;	/* Forced drops, qavg > max_thresh */
		u32	forced_mark;	/* Forced marks, qavg > max_thresh */
		u32	pdrop;          /* Drops due to queue limits */
		u32	other;          /* Drops due to drop() calls */
		u32	matched;	/* Drops to flow match */
	} stats;

	unsigned int	 head;
	unsigned int	 tail;

	unsigned int	 tab_mask; /* size - 1 */

	struct sk_buff **tab;
};

/* number of elements in queue including holes */
static unsigned int choke_len(const struct choke_sched_data *q)
{
	return (q->tail - q->head) & q->tab_mask;
}

/* Is ECN parameter configured */
static int use_ecn(const struct choke_sched_data *q)
{
	return q->flags & TC_RED_ECN;
}

/* Should packets over max just be dropped (versus marked) */
static int use_harddrop(const struct choke_sched_data *q)
{
	return q->flags & TC_RED_HARDDROP;
}

/* Move head pointer forward to skip over holes */
static void choke_zap_head_holes(struct choke_sched_data *q)
{
	do {
		q->head = (q->head + 1) & q->tab_mask;
		if (q->head == q->tail)
			break;
	} while (q->tab[q->head] == NULL);
}

/* Move tail pointer backwards to reuse holes */
static void choke_zap_tail_holes(struct choke_sched_data *q)
{
	do {
		q->tail = (q->tail - 1) & q->tab_mask;
		if (q->head == q->tail)
			break;
	} while (q->tab[q->tail] == NULL);
}

/* Drop packet from queue array by creating a "hole" */
static void choke_drop_by_idx(struct Qdisc *sch, unsigned int idx,
			      struct sk_buff **to_free)
{
	struct choke_sched_data *q = qdisc_priv(sch);
	struct sk_buff *skb = q->tab[idx];

	q->tab[idx] = NULL;

	if (idx == q->head)
		choke_zap_head_holes(q);
	if (idx == q->tail)
		choke_zap_tail_holes(q);

	qdisc_qstats_backlog_dec(sch, skb);
	qdisc_tree_reduce_backlog(sch, 1, qdisc_pkt_len(skb));
	qdisc_drop(skb, sch, to_free);
	--sch->q.qlen;
}

struct choke_skb_cb {
	u8			keys_valid;
	struct			flow_keys_digest keys;
};

static inline struct choke_skb_cb *choke_skb_cb(const struct sk_buff *skb)
{
	qdisc_cb_private_validate(skb, sizeof(struct choke_skb_cb));
	return (struct choke_skb_cb *)qdisc_skb_cb(skb)->data;
}

/*
 * Compare flow of two packets
 *  Returns true only if source and destination address and port match.
 *          false for special cases
 */
static bool choke_match_flow(struct sk_buff *skb1,
			     struct sk_buff *skb2)
{
	struct flow_keys temp;

	if (skb1->protocol != skb2->protocol)
		return false;

	if (!choke_skb_cb(skb1)->keys_valid) {
		choke_skb_cb(skb1)->keys_valid = 1;
		skb_flow_dissect_flow_keys(skb1, &temp, 0);
		make_flow_keys_digest(&choke_skb_cb(skb1)->keys, &temp);
	}

	if (!choke_skb_cb(skb2)->keys_valid) {
		choke_skb_cb(skb2)->keys_valid = 1;
		skb_flow_dissect_flow_keys(skb2, &temp, 0);
		make_flow_keys_digest(&choke_skb_cb(skb2)->keys, &temp);
	}

	return !memcmp(&choke_skb_cb(skb1)->keys,
		       &choke_skb_cb(skb2)->keys,
		       sizeof(choke_skb_cb(skb1)->keys));
}

/*
 * Select a packet at random from queue
 * HACK: since queue can have holes from previous deletion; retry several
 *   times to find a random skb but then just give up and return the head
 * Will return NULL if queue is empty (q->head == q->tail)
 */
static struct sk_buff *choke_peek_random(const struct choke_sched_data *q,
					 unsigned int *pidx)
{
	struct sk_buff *skb;
	int retrys = 3;

	do {
		*pidx = (q->head + prandom_u32_max(choke_len(q))) & q->tab_mask;
		skb = q->tab[*pidx];
		if (skb)
			return skb;
	} while (--retrys > 0);

	return q->tab[*pidx = q->head];
}

/*
 * Compare new packet with random packet in queue
 * returns true if matched and sets *pidx
 */
static bool choke_match_random(const struct choke_sched_data *q,
			       struct sk_buff *nskb,
			       unsigned int *pidx)
{
	struct sk_buff *oskb;

	if (q->head == q->tail)
		return false;

	oskb = choke_peek_random(q, pidx);
	return choke_match_flow(oskb, nskb);
}

static int choke_enqueue(struct sk_buff *skb, struct Qdisc *sch,
			 struct sk_buff **to_free)
{
	struct choke_sched_data *q = qdisc_priv(sch);
	const struct red_parms *p = &q->parms;

	choke_skb_cb(skb)->keys_valid = 0;
	/* Compute average queue usage (see RED) */
	q->vars.qavg = red_calc_qavg(p, &q->vars, sch->q.qlen);
	if (red_is_idling(&q->vars))
		red_end_of_idle_period(&q->vars);

	/* Is queue small? */
	if (q->vars.qavg <= p->qth_min)
		q->vars.qcount = -1;
	else {
		unsigned int idx;

		/* Draw a packet at random from queue and compare flow */
		if (choke_match_random(q, skb, &idx)) {
			q->stats.matched++;
			choke_drop_by_idx(sch, idx, to_free);
			goto congestion_drop;
		}

		/* Queue is large, always mark/drop */
		if (q->vars.qavg > p->qth_max) {
			q->vars.qcount = -1;

			qdisc_qstats_overlimit(sch);
			if (use_harddrop(q) || !use_ecn(q) ||
			    !INET_ECN_set_ce(skb)) {
				q->stats.forced_drop++;
				goto congestion_drop;
			}

			q->stats.forced_mark++;
		} else if (++q->vars.qcount) {
			if (red_mark_probability(p, &q->vars, q->vars.qavg)) {
				q->vars.qcount = 0;
				q->vars.qR = red_random(p);

				qdisc_qstats_overlimit(sch);
				if (!use_ecn(q) || !INET_ECN_set_ce(skb)) {
					q->stats.prob_drop++;
					goto congestion_drop;
				}

				q->stats.prob_mark++;
			}
		} else
			q->vars.qR = red_random(p);
	}

	/* Admit new packet */
	if (sch->q.qlen < q->limit) {
		q->tab[q->tail] = skb;
		q->tail = (q->tail + 1) & q->tab_mask;
		++sch->q.qlen;
		qdisc_qstats_backlog_inc(sch, skb);
		return NET_XMIT_SUCCESS;
	}

	q->stats.pdrop++;
	return qdisc_drop(skb, sch, to_free);

congestion_drop:
	qdisc_drop(skb, sch, to_free);
	return NET_XMIT_CN;
}

static struct sk_buff *choke_dequeue(struct Qdisc *sch)
{
	struct choke_sched_data *q = qdisc_priv(sch);
	struct sk_buff *skb;

	if (q->head == q->tail) {
		if (!red_is_idling(&q->vars))
			red_start_of_idle_period(&q->vars);
		return NULL;
	}

	skb = q->tab[q->head];
	q->tab[q->head] = NULL;
	choke_zap_head_holes(q);
	--sch->q.qlen;
	qdisc_qstats_backlog_dec(sch, skb);
	qdisc_bstats_update(sch, skb);

	return skb;
}

static void choke_reset(struct Qdisc *sch)
{
	struct choke_sched_data *q = qdisc_priv(sch);

	while (q->head != q->tail) {
		struct sk_buff *skb = q->tab[q->head];

		q->head = (q->head + 1) & q->tab_mask;
		if (!skb)
			continue;
		rtnl_qdisc_drop(skb, sch);
	}

	sch->q.qlen = 0;
	sch->qstats.backlog = 0;
	if (q->tab)
		memset(q->tab, 0, (q->tab_mask + 1) * sizeof(struct sk_buff *));
	q->head = q->tail = 0;
	red_restart(&q->vars);
}

static const struct nla_policy choke_policy[TCA_CHOKE_MAX + 1] = {
	[TCA_CHOKE_PARMS]	= { .len = sizeof(struct tc_red_qopt) },
	[TCA_CHOKE_STAB]	= { .len = RED_STAB_SIZE },
	[TCA_CHOKE_MAX_P]	= { .type = NLA_U32 },
};


static void choke_free(void *addr)
{
	kvfree(addr);
}

static int choke_change(struct Qdisc *sch, struct nlattr *opt,
			struct netlink_ext_ack *extack)
{
	struct choke_sched_data *q = qdisc_priv(sch);
	struct nlattr *tb[TCA_CHOKE_MAX + 1];
	const struct tc_red_qopt *ctl;
	int err;
	struct sk_buff **old = NULL;
	unsigned int mask;
	u32 max_P;
	u8 *stab;

	if (opt == NULL)
		return -EINVAL;

	err = nla_parse_nested_deprecated(tb, TCA_CHOKE_MAX, opt,
					  choke_policy, NULL);
	if (err < 0)
		return err;

	if (tb[TCA_CHOKE_PARMS] == NULL ||
	    tb[TCA_CHOKE_STAB] == NULL)
		return -EINVAL;

	max_P = tb[TCA_CHOKE_MAX_P] ? nla_get_u32(tb[TCA_CHOKE_MAX_P]) : 0;

	ctl = nla_data(tb[TCA_CHOKE_PARMS]);
<<<<<<< HEAD

	if (!red_check_params(ctl->qth_min, ctl->qth_max, ctl->Wlog, ctl->Scell_log))
=======
	stab = nla_data(tb[TCA_CHOKE_STAB]);
	if (!red_check_params(ctl->qth_min, ctl->qth_max, ctl->Wlog, ctl->Scell_log, stab))
>>>>>>> 7aef27f0
		return -EINVAL;

	if (ctl->limit > CHOKE_MAX_QUEUE)
		return -EINVAL;

	mask = roundup_pow_of_two(ctl->limit + 1) - 1;
	if (mask != q->tab_mask) {
		struct sk_buff **ntab;

		ntab = kvcalloc(mask + 1, sizeof(struct sk_buff *), GFP_KERNEL);
		if (!ntab)
			return -ENOMEM;

		sch_tree_lock(sch);
		old = q->tab;
		if (old) {
			unsigned int oqlen = sch->q.qlen, tail = 0;
			unsigned dropped = 0;

			while (q->head != q->tail) {
				struct sk_buff *skb = q->tab[q->head];

				q->head = (q->head + 1) & q->tab_mask;
				if (!skb)
					continue;
				if (tail < mask) {
					ntab[tail++] = skb;
					continue;
				}
				dropped += qdisc_pkt_len(skb);
				qdisc_qstats_backlog_dec(sch, skb);
				--sch->q.qlen;
				rtnl_qdisc_drop(skb, sch);
			}
			qdisc_tree_reduce_backlog(sch, oqlen - sch->q.qlen, dropped);
			q->head = 0;
			q->tail = tail;
		}

		q->tab_mask = mask;
		q->tab = ntab;
	} else
		sch_tree_lock(sch);

	q->flags = ctl->flags;
	q->limit = ctl->limit;

	red_set_parms(&q->parms, ctl->qth_min, ctl->qth_max, ctl->Wlog,
		      ctl->Plog, ctl->Scell_log,
		      stab,
		      max_P);
	red_set_vars(&q->vars);

	if (q->head == q->tail)
		red_end_of_idle_period(&q->vars);

	sch_tree_unlock(sch);
	choke_free(old);
	return 0;
}

static int choke_init(struct Qdisc *sch, struct nlattr *opt,
		      struct netlink_ext_ack *extack)
{
	return choke_change(sch, opt, extack);
}

static int choke_dump(struct Qdisc *sch, struct sk_buff *skb)
{
	struct choke_sched_data *q = qdisc_priv(sch);
	struct nlattr *opts = NULL;
	struct tc_red_qopt opt = {
		.limit		= q->limit,
		.flags		= q->flags,
		.qth_min	= q->parms.qth_min >> q->parms.Wlog,
		.qth_max	= q->parms.qth_max >> q->parms.Wlog,
		.Wlog		= q->parms.Wlog,
		.Plog		= q->parms.Plog,
		.Scell_log	= q->parms.Scell_log,
	};

	opts = nla_nest_start_noflag(skb, TCA_OPTIONS);
	if (opts == NULL)
		goto nla_put_failure;

	if (nla_put(skb, TCA_CHOKE_PARMS, sizeof(opt), &opt) ||
	    nla_put_u32(skb, TCA_CHOKE_MAX_P, q->parms.max_P))
		goto nla_put_failure;
	return nla_nest_end(skb, opts);

nla_put_failure:
	nla_nest_cancel(skb, opts);
	return -EMSGSIZE;
}

static int choke_dump_stats(struct Qdisc *sch, struct gnet_dump *d)
{
	struct choke_sched_data *q = qdisc_priv(sch);
	struct tc_choke_xstats st = {
		.early	= q->stats.prob_drop + q->stats.forced_drop,
		.marked	= q->stats.prob_mark + q->stats.forced_mark,
		.pdrop	= q->stats.pdrop,
		.other	= q->stats.other,
		.matched = q->stats.matched,
	};

	return gnet_stats_copy_app(d, &st, sizeof(st));
}

static void choke_destroy(struct Qdisc *sch)
{
	struct choke_sched_data *q = qdisc_priv(sch);

	choke_free(q->tab);
}

static struct sk_buff *choke_peek_head(struct Qdisc *sch)
{
	struct choke_sched_data *q = qdisc_priv(sch);

	return (q->head != q->tail) ? q->tab[q->head] : NULL;
}

static struct Qdisc_ops choke_qdisc_ops __read_mostly = {
	.id		=	"choke",
	.priv_size	=	sizeof(struct choke_sched_data),

	.enqueue	=	choke_enqueue,
	.dequeue	=	choke_dequeue,
	.peek		=	choke_peek_head,
	.init		=	choke_init,
	.destroy	=	choke_destroy,
	.reset		=	choke_reset,
	.change		=	choke_change,
	.dump		=	choke_dump,
	.dump_stats	=	choke_dump_stats,
	.owner		=	THIS_MODULE,
};

static int __init choke_module_init(void)
{
	return register_qdisc(&choke_qdisc_ops);
}

static void __exit choke_module_exit(void)
{
	unregister_qdisc(&choke_qdisc_ops);
}

module_init(choke_module_init)
module_exit(choke_module_exit)

MODULE_LICENSE("GPL");<|MERGE_RESOLUTION|>--- conflicted
+++ resolved
@@ -362,13 +362,8 @@
 	max_P = tb[TCA_CHOKE_MAX_P] ? nla_get_u32(tb[TCA_CHOKE_MAX_P]) : 0;
 
 	ctl = nla_data(tb[TCA_CHOKE_PARMS]);
-<<<<<<< HEAD
-
-	if (!red_check_params(ctl->qth_min, ctl->qth_max, ctl->Wlog, ctl->Scell_log))
-=======
 	stab = nla_data(tb[TCA_CHOKE_STAB]);
 	if (!red_check_params(ctl->qth_min, ctl->qth_max, ctl->Wlog, ctl->Scell_log, stab))
->>>>>>> 7aef27f0
 		return -EINVAL;
 
 	if (ctl->limit > CHOKE_MAX_QUEUE)
