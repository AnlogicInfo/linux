/*
 * Marvell Armada 370/XP SoC timer handling.
 *
 * Copyright (C) 2012 Marvell
 *
 * Lior Amsalem <alior@marvell.com>
 * Gregory CLEMENT <gregory.clement@free-electrons.com>
 * Thomas Petazzoni <thomas.petazzoni@free-electrons.com>
 *
 * This file is licensed under the terms of the GNU General Public
 * License version 2.  This program is licensed "as is" without any
 * warranty of any kind, whether express or implied.
 *
 * Timer 0 is used as free-running clocksource, while timer 1 is
 * used as clock_event_device.
 *
 * ---
 * Clocksource driver for Armada 370 and Armada XP SoC.
 * This driver implements one compatible string for each SoC, given
 * each has its own characteristics:
 *
 *   * Armada 370 has no 25 MHz fixed timer.
 *
 *   * Armada XP cannot work properly without such 25 MHz fixed timer as
 *     doing otherwise leads to using a clocksource whose frequency varies
 *     when doing cpufreq frequency changes.
 *
 * See Documentation/devicetree/bindings/timer/marvell,armada-370-xp-timer.txt
 */

#include <linux/init.h>
#include <linux/platform_device.h>
#include <linux/kernel.h>
#include <linux/clk.h>
#include <linux/cpu.h>
#include <linux/timer.h>
#include <linux/clockchips.h>
#include <linux/interrupt.h>
#include <linux/of.h>
#include <linux/of_irq.h>
#include <linux/of_address.h>
#include <linux/irq.h>
#include <linux/module.h>
#include <linux/sched_clock.h>
#include <linux/percpu.h>
#include <linux/time-armada-370-xp.h>

/*
 * Timer block registers.
 */
#define TIMER_CTRL_OFF		0x0000
#define  TIMER0_EN		 BIT(0)
#define  TIMER0_RELOAD_EN	 BIT(1)
#define  TIMER0_25MHZ            BIT(11)
#define  TIMER0_DIV(div)         ((div) << 19)
#define  TIMER1_EN		 BIT(2)
#define  TIMER1_RELOAD_EN	 BIT(3)
#define  TIMER1_25MHZ            BIT(12)
#define  TIMER1_DIV(div)         ((div) << 22)
#define TIMER_EVENTS_STATUS	0x0004
#define  TIMER0_CLR_MASK         (~0x1)
#define  TIMER1_CLR_MASK         (~0x100)
#define TIMER0_RELOAD_OFF	0x0010
#define TIMER0_VAL_OFF		0x0014
#define TIMER1_RELOAD_OFF	0x0018
#define TIMER1_VAL_OFF		0x001c

#define LCL_TIMER_EVENTS_STATUS	0x0028
/* Global timers are connected to the coherency fabric clock, and the
   below divider reduces their incrementing frequency. */
#define TIMER_DIVIDER_SHIFT     5
#define TIMER_DIVIDER           (1 << TIMER_DIVIDER_SHIFT)

/*
 * SoC-specific data.
 */
static void __iomem *timer_base, *local_base;
static unsigned int timer_clk;
static bool timer25Mhz = true;

/*
 * Number of timer ticks per jiffy.
 */
static u32 ticks_per_jiffy;

static struct clock_event_device __percpu *armada_370_xp_evt;

static void timer_ctrl_clrset(u32 clr, u32 set)
{
	writel((readl(timer_base + TIMER_CTRL_OFF) & ~clr) | set,
		timer_base + TIMER_CTRL_OFF);
}

static void local_timer_ctrl_clrset(u32 clr, u32 set)
{
	writel((readl(local_base + TIMER_CTRL_OFF) & ~clr) | set,
		local_base + TIMER_CTRL_OFF);
}

static u32 notrace armada_370_xp_read_sched_clock(void)
{
	return ~readl(timer_base + TIMER0_VAL_OFF);
}

/*
 * Clockevent handling.
 */
static int
armada_370_xp_clkevt_next_event(unsigned long delta,
				struct clock_event_device *dev)
{
	/*
	 * Clear clockevent timer interrupt.
	 */
	writel(TIMER0_CLR_MASK, local_base + LCL_TIMER_EVENTS_STATUS);

	/*
	 * Setup new clockevent timer value.
	 */
	writel(delta, local_base + TIMER0_VAL_OFF);

	/*
	 * Enable the timer.
	 */
	local_timer_ctrl_clrset(TIMER0_RELOAD_EN,
				TIMER0_EN | TIMER0_DIV(TIMER_DIVIDER_SHIFT));
	return 0;
}

static void
armada_370_xp_clkevt_mode(enum clock_event_mode mode,
			  struct clock_event_device *dev)
{
	if (mode == CLOCK_EVT_MODE_PERIODIC) {

		/*
		 * Setup timer to fire at 1/HZ intervals.
		 */
		writel(ticks_per_jiffy - 1, local_base + TIMER0_RELOAD_OFF);
		writel(ticks_per_jiffy - 1, local_base + TIMER0_VAL_OFF);

		/*
		 * Enable timer.
		 */
		local_timer_ctrl_clrset(0, TIMER0_RELOAD_EN |
					   TIMER0_EN |
					   TIMER0_DIV(TIMER_DIVIDER_SHIFT));
	} else {
		/*
		 * Disable timer.
		 */
		local_timer_ctrl_clrset(TIMER0_EN, 0);

		/*
		 * ACK pending timer interrupt.
		 */
		writel(TIMER0_CLR_MASK, local_base + LCL_TIMER_EVENTS_STATUS);
	}
}

static int armada_370_xp_clkevt_irq;

static irqreturn_t armada_370_xp_timer_interrupt(int irq, void *dev_id)
{
	/*
	 * ACK timer interrupt and call event handler.
	 */
	struct clock_event_device *evt = dev_id;

	writel(TIMER0_CLR_MASK, local_base + LCL_TIMER_EVENTS_STATUS);
	evt->event_handler(evt);

	return IRQ_HANDLED;
}

/*
 * Setup the local clock events for a CPU.
 */
static int armada_370_xp_timer_setup(struct clock_event_device *evt)
{
	u32 clr = 0, set = 0;
	int cpu = smp_processor_id();

<<<<<<< HEAD
	u = readl(local_base + TIMER_CTRL_OFF);
=======
	/* Use existing clock_event for cpu 0 */
	if (!smp_processor_id())
		return 0;

>>>>>>> 63ce2cc4
	if (timer25Mhz)
		set = TIMER0_25MHZ;
	else
		clr = TIMER0_25MHZ;
	local_timer_ctrl_clrset(clr, set);

	evt->name		= "armada_370_xp_per_cpu_tick",
	evt->features		= CLOCK_EVT_FEAT_ONESHOT |
				  CLOCK_EVT_FEAT_PERIODIC;
	evt->shift		= 32,
	evt->rating		= 300,
	evt->set_next_event	= armada_370_xp_clkevt_next_event,
	evt->set_mode		= armada_370_xp_clkevt_mode,
	evt->irq		= armada_370_xp_clkevt_irq;
	evt->cpumask		= cpumask_of(cpu);

	clockevents_config_and_register(evt, timer_clk, 1, 0xfffffffe);
	enable_percpu_irq(evt->irq, 0);

	return 0;
}

static void armada_370_xp_timer_stop(struct clock_event_device *evt)
{
	evt->set_mode(CLOCK_EVT_MODE_UNUSED, evt);
	disable_percpu_irq(evt->irq);
}

static int armada_370_xp_timer_cpu_notify(struct notifier_block *self,
					   unsigned long action, void *hcpu)
{
	/*
	 * Grab cpu pointer in each case to avoid spurious
	 * preemptible warnings
	 */
	switch (action & ~CPU_TASKS_FROZEN) {
	case CPU_STARTING:
		armada_370_xp_timer_setup(this_cpu_ptr(armada_370_xp_evt));
		break;
	case CPU_DYING:
		armada_370_xp_timer_stop(this_cpu_ptr(armada_370_xp_evt));
		break;
	}

	return NOTIFY_OK;
}

static struct notifier_block armada_370_xp_timer_cpu_nb = {
	.notifier_call = armada_370_xp_timer_cpu_notify,
};

static void __init armada_370_xp_timer_common_init(struct device_node *np)
{
	u32 clr = 0, set = 0;
	int res;

	timer_base = of_iomap(np, 0);
	WARN_ON(!timer_base);
	local_base = of_iomap(np, 1);

<<<<<<< HEAD
	if (of_find_property(np, "marvell,timer-25Mhz", NULL)) {
		/* The fixed 25MHz timer is available so let's use it */
		u = readl(timer_base + TIMER_CTRL_OFF);
		writel(u | TIMER0_25MHZ,
		       timer_base + TIMER_CTRL_OFF);
		timer_clk = 25000000;
	} else {
		unsigned long rate = 0;
		struct clk *clk = of_clk_get(np, 0);
		WARN_ON(IS_ERR(clk));
		rate =  clk_get_rate(clk);

		u = readl(timer_base + TIMER_CTRL_OFF);
		writel(u & ~(TIMER0_25MHZ),
		       timer_base + TIMER_CTRL_OFF);

		timer_clk = rate / TIMER_DIVIDER;
		timer25Mhz = false;
	}
=======
	if (timer25Mhz)
		set = TIMER0_25MHZ;
	else
		clr = TIMER0_25MHZ;
	timer_ctrl_clrset(clr, set);
	local_timer_ctrl_clrset(clr, set);
>>>>>>> 63ce2cc4

	/*
	 * We use timer 0 as clocksource, and private(local) timer 0
	 * for clockevents
	 */
	armada_370_xp_clkevt_irq = irq_of_parse_and_map(np, 4);

	ticks_per_jiffy = (timer_clk + HZ / 2) / HZ;

	/*
	 * Set scale and timer for sched_clock.
	 */
	setup_sched_clock(armada_370_xp_read_sched_clock, 32, timer_clk);

	/*
	 * Setup free-running clocksource timer (interrupts
	 * disabled).
	 */
	writel(0xffffffff, timer_base + TIMER0_VAL_OFF);
	writel(0xffffffff, timer_base + TIMER0_RELOAD_OFF);

	timer_ctrl_clrset(0, TIMER0_EN | TIMER0_RELOAD_EN |
			     TIMER0_DIV(TIMER_DIVIDER_SHIFT));

	clocksource_mmio_init(timer_base + TIMER0_VAL_OFF,
			      "armada_370_xp_clocksource",
			      timer_clk, 300, 32, clocksource_mmio_readl_down);

	register_cpu_notifier(&armada_370_xp_timer_cpu_nb);

	armada_370_xp_evt = alloc_percpu(struct clock_event_device);


	/*
	 * Setup clockevent timer (interrupt-driven).
	 */
	res = request_percpu_irq(armada_370_xp_clkevt_irq,
				armada_370_xp_timer_interrupt,
<<<<<<< HEAD
				"armada_370_xp_per_cpu_tick",
				armada_370_xp_evt);
	/* Immediately configure the timer on the boot CPU */
	if (!res)
		armada_370_xp_timer_setup(this_cpu_ptr(armada_370_xp_evt));
}
=======
				armada_370_xp_clkevt.name,
				percpu_armada_370_xp_evt);
	if (!res) {
		enable_percpu_irq(armada_370_xp_clkevt.irq, 0);
#ifdef CONFIG_LOCAL_TIMERS
		local_timer_register(&armada_370_xp_local_timer_ops);
#endif
	}
}

static void __init armada_xp_timer_init(struct device_node *np)
{
	struct clk *clk = of_clk_get_by_name(np, "fixed");

	/* The 25Mhz fixed clock is mandatory, and must always be available */
	BUG_ON(IS_ERR(clk));
	timer_clk = clk_get_rate(clk);

	armada_370_xp_timer_common_init(np);
}
CLOCKSOURCE_OF_DECLARE(armada_xp, "marvell,armada-xp-timer",
		       armada_xp_timer_init);

static void __init armada_370_timer_init(struct device_node *np)
{
	struct clk *clk = of_clk_get(np, 0);

	BUG_ON(IS_ERR(clk));
	timer_clk = clk_get_rate(clk) / TIMER_DIVIDER;
	timer25Mhz = false;

	armada_370_xp_timer_common_init(np);
}
CLOCKSOURCE_OF_DECLARE(armada_370, "marvell,armada-370-timer",
		       armada_370_timer_init);
>>>>>>> 63ce2cc4
<|MERGE_RESOLUTION|>--- conflicted
+++ resolved
@@ -43,7 +43,6 @@
 #include <linux/module.h>
 #include <linux/sched_clock.h>
 #include <linux/percpu.h>
-#include <linux/time-armada-370-xp.h>
 
 /*
  * Timer block registers.
@@ -181,14 +180,6 @@
 	u32 clr = 0, set = 0;
 	int cpu = smp_processor_id();
 
-<<<<<<< HEAD
-	u = readl(local_base + TIMER_CTRL_OFF);
-=======
-	/* Use existing clock_event for cpu 0 */
-	if (!smp_processor_id())
-		return 0;
-
->>>>>>> 63ce2cc4
 	if (timer25Mhz)
 		set = TIMER0_25MHZ;
 	else
@@ -249,34 +240,12 @@
 	WARN_ON(!timer_base);
 	local_base = of_iomap(np, 1);
 
-<<<<<<< HEAD
-	if (of_find_property(np, "marvell,timer-25Mhz", NULL)) {
-		/* The fixed 25MHz timer is available so let's use it */
-		u = readl(timer_base + TIMER_CTRL_OFF);
-		writel(u | TIMER0_25MHZ,
-		       timer_base + TIMER_CTRL_OFF);
-		timer_clk = 25000000;
-	} else {
-		unsigned long rate = 0;
-		struct clk *clk = of_clk_get(np, 0);
-		WARN_ON(IS_ERR(clk));
-		rate =  clk_get_rate(clk);
-
-		u = readl(timer_base + TIMER_CTRL_OFF);
-		writel(u & ~(TIMER0_25MHZ),
-		       timer_base + TIMER_CTRL_OFF);
-
-		timer_clk = rate / TIMER_DIVIDER;
-		timer25Mhz = false;
-	}
-=======
 	if (timer25Mhz)
-		set = TIMER0_25MHZ;
+		set = TIMER0_25MHZ;		
 	else
 		clr = TIMER0_25MHZ;
 	timer_ctrl_clrset(clr, set);
 	local_timer_ctrl_clrset(clr, set);
->>>>>>> 63ce2cc4
 
 	/*
 	 * We use timer 0 as clocksource, and private(local) timer 0
@@ -315,23 +284,12 @@
 	 */
 	res = request_percpu_irq(armada_370_xp_clkevt_irq,
 				armada_370_xp_timer_interrupt,
-<<<<<<< HEAD
 				"armada_370_xp_per_cpu_tick",
 				armada_370_xp_evt);
 	/* Immediately configure the timer on the boot CPU */
 	if (!res)
 		armada_370_xp_timer_setup(this_cpu_ptr(armada_370_xp_evt));
 }
-=======
-				armada_370_xp_clkevt.name,
-				percpu_armada_370_xp_evt);
-	if (!res) {
-		enable_percpu_irq(armada_370_xp_clkevt.irq, 0);
-#ifdef CONFIG_LOCAL_TIMERS
-		local_timer_register(&armada_370_xp_local_timer_ops);
-#endif
-	}
-}
 
 static void __init armada_xp_timer_init(struct device_node *np)
 {
@@ -357,5 +315,4 @@
 	armada_370_xp_timer_common_init(np);
 }
 CLOCKSOURCE_OF_DECLARE(armada_370, "marvell,armada-370-timer",
-		       armada_370_timer_init);
->>>>>>> 63ce2cc4
+		       armada_370_timer_init);