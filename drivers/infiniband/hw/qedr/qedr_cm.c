--- conflicted
+++ resolved
@@ -105,11 +105,7 @@
 
 	qp->rqe_wr_id[qp->rq.gsi_cons].rc = data->u.data_length_error ?
 		-EINVAL : 0;
-<<<<<<< HEAD
-	qp->rqe_wr_id[qp->rq.gsi_cons].vlan_id = data->vlan;
-=======
 	qp->rqe_wr_id[qp->rq.gsi_cons].vlan = data->vlan;
->>>>>>> bb176f67
 	/* note: length stands for data length i.e. GRH is excluded */
 	qp->rqe_wr_id[qp->rq.gsi_cons].sg_list[0].length =
 		data->length.data_length;
