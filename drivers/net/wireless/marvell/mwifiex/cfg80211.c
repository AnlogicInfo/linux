/*
 * Marvell Wireless LAN device driver: CFG80211
 *
 * Copyright (C) 2011-2014, Marvell International Ltd.
 *
 * This software file (the "File") is distributed by Marvell International
 * Ltd. under the terms of the GNU General Public License Version 2, June 1991
 * (the "License").  You may use, redistribute and/or modify this File in
 * accordance with the terms and conditions of the License, a copy of which
 * is available by writing to the Free Software Foundation, Inc.,
 * 51 Franklin Street, Fifth Floor, Boston, MA 02110-1301 USA or on the
 * worldwide web at http://www.gnu.org/licenses/old-licenses/gpl-2.0.txt.
 *
 * THE FILE IS DISTRIBUTED AS-IS, WITHOUT WARRANTY OF ANY KIND, AND THE
 * IMPLIED WARRANTIES OF MERCHANTABILITY OR FITNESS FOR A PARTICULAR PURPOSE
 * ARE EXPRESSLY DISCLAIMED.  The License provides additional details about
 * this warranty disclaimer.
 */

#include "cfg80211.h"
#include "main.h"
#include "11n.h"
#include "wmm.h"

static char *reg_alpha2;
module_param(reg_alpha2, charp, 0);

static const struct ieee80211_iface_limit mwifiex_ap_sta_limits[] = {
	{
		.max = 3, .types = BIT(NL80211_IFTYPE_STATION) |
				   BIT(NL80211_IFTYPE_P2P_GO) |
				   BIT(NL80211_IFTYPE_P2P_CLIENT) |
				   BIT(NL80211_IFTYPE_AP),
	},
};

static const struct ieee80211_iface_combination
mwifiex_iface_comb_ap_sta = {
	.limits = mwifiex_ap_sta_limits,
	.num_different_channels = 1,
	.n_limits = ARRAY_SIZE(mwifiex_ap_sta_limits),
	.max_interfaces = MWIFIEX_MAX_BSS_NUM,
	.beacon_int_infra_match = true,
	.radar_detect_widths =	BIT(NL80211_CHAN_WIDTH_20_NOHT) |
				BIT(NL80211_CHAN_WIDTH_20) |
				BIT(NL80211_CHAN_WIDTH_40),
};

static const struct ieee80211_iface_combination
mwifiex_iface_comb_ap_sta_vht = {
	.limits = mwifiex_ap_sta_limits,
	.num_different_channels = 1,
	.n_limits = ARRAY_SIZE(mwifiex_ap_sta_limits),
	.max_interfaces = MWIFIEX_MAX_BSS_NUM,
	.beacon_int_infra_match = true,
	.radar_detect_widths =	BIT(NL80211_CHAN_WIDTH_20_NOHT) |
				BIT(NL80211_CHAN_WIDTH_20) |
				BIT(NL80211_CHAN_WIDTH_40) |
				BIT(NL80211_CHAN_WIDTH_80),
};

static const struct
ieee80211_iface_combination mwifiex_iface_comb_ap_sta_drcs = {
	.limits = mwifiex_ap_sta_limits,
	.num_different_channels = 2,
	.n_limits = ARRAY_SIZE(mwifiex_ap_sta_limits),
	.max_interfaces = MWIFIEX_MAX_BSS_NUM,
	.beacon_int_infra_match = true,
};

/*
 * This function maps the nl802.11 channel type into driver channel type.
 *
 * The mapping is as follows -
 *      NL80211_CHAN_NO_HT     -> IEEE80211_HT_PARAM_CHA_SEC_NONE
 *      NL80211_CHAN_HT20      -> IEEE80211_HT_PARAM_CHA_SEC_NONE
 *      NL80211_CHAN_HT40PLUS  -> IEEE80211_HT_PARAM_CHA_SEC_ABOVE
 *      NL80211_CHAN_HT40MINUS -> IEEE80211_HT_PARAM_CHA_SEC_BELOW
 *      Others                 -> IEEE80211_HT_PARAM_CHA_SEC_NONE
 */
u8 mwifiex_chan_type_to_sec_chan_offset(enum nl80211_channel_type chan_type)
{
	switch (chan_type) {
	case NL80211_CHAN_NO_HT:
	case NL80211_CHAN_HT20:
		return IEEE80211_HT_PARAM_CHA_SEC_NONE;
	case NL80211_CHAN_HT40PLUS:
		return IEEE80211_HT_PARAM_CHA_SEC_ABOVE;
	case NL80211_CHAN_HT40MINUS:
		return IEEE80211_HT_PARAM_CHA_SEC_BELOW;
	default:
		return IEEE80211_HT_PARAM_CHA_SEC_NONE;
	}
}

/* This function maps IEEE HT secondary channel type to NL80211 channel type
 */
u8 mwifiex_sec_chan_offset_to_chan_type(u8 second_chan_offset)
{
	switch (second_chan_offset) {
	case IEEE80211_HT_PARAM_CHA_SEC_NONE:
		return NL80211_CHAN_HT20;
	case IEEE80211_HT_PARAM_CHA_SEC_ABOVE:
		return NL80211_CHAN_HT40PLUS;
	case IEEE80211_HT_PARAM_CHA_SEC_BELOW:
		return NL80211_CHAN_HT40MINUS;
	default:
		return NL80211_CHAN_HT20;
	}
}

/*
 * This function checks whether WEP is set.
 */
static int
mwifiex_is_alg_wep(u32 cipher)
{
	switch (cipher) {
	case WLAN_CIPHER_SUITE_WEP40:
	case WLAN_CIPHER_SUITE_WEP104:
		return 1;
	default:
		break;
	}

	return 0;
}

/*
 * This function retrieves the private structure from kernel wiphy structure.
 */
static void *mwifiex_cfg80211_get_adapter(struct wiphy *wiphy)
{
	return (void *) (*(unsigned long *) wiphy_priv(wiphy));
}

/*
 * CFG802.11 operation handler to delete a network key.
 */
static int
mwifiex_cfg80211_del_key(struct wiphy *wiphy, struct net_device *netdev,
			 u8 key_index, bool pairwise, const u8 *mac_addr)
{
	struct mwifiex_private *priv = mwifiex_netdev_get_priv(netdev);
	const u8 bc_mac[] = {0xff, 0xff, 0xff, 0xff, 0xff, 0xff};
	const u8 *peer_mac = pairwise ? mac_addr : bc_mac;

	if (mwifiex_set_encode(priv, NULL, NULL, 0, key_index, peer_mac, 1)) {
		mwifiex_dbg(priv->adapter, ERROR, "deleting the crypto keys\n");
		return -EFAULT;
	}

	mwifiex_dbg(priv->adapter, INFO, "info: crypto keys deleted\n");
	return 0;
}

/*
 * This function forms an skb for management frame.
 */
static int
mwifiex_form_mgmt_frame(struct sk_buff *skb, const u8 *buf, size_t len)
{
	u8 addr[ETH_ALEN] = {0xFF, 0xFF, 0xFF, 0xFF, 0xFF, 0xFF};
	u16 pkt_len;
	u32 tx_control = 0, pkt_type = PKT_TYPE_MGMT;

	pkt_len = len + ETH_ALEN;

	skb_reserve(skb, MWIFIEX_MIN_DATA_HEADER_LEN +
		    MWIFIEX_MGMT_FRAME_HEADER_SIZE + sizeof(pkt_len));
	memcpy(skb_push(skb, sizeof(pkt_len)), &pkt_len, sizeof(pkt_len));

	memcpy(skb_push(skb, sizeof(tx_control)),
	       &tx_control, sizeof(tx_control));

	memcpy(skb_push(skb, sizeof(pkt_type)), &pkt_type, sizeof(pkt_type));

	/* Add packet data and address4 */
	skb_put_data(skb, buf, sizeof(struct ieee80211_hdr_3addr));
	skb_put_data(skb, addr, ETH_ALEN);
	skb_put_data(skb, buf + sizeof(struct ieee80211_hdr_3addr),
		     len - sizeof(struct ieee80211_hdr_3addr));

	skb->priority = LOW_PRIO_TID;
	__net_timestamp(skb);

	return 0;
}

/*
 * CFG802.11 operation handler to transmit a management frame.
 */
static int
mwifiex_cfg80211_mgmt_tx(struct wiphy *wiphy, struct wireless_dev *wdev,
			 struct cfg80211_mgmt_tx_params *params, u64 *cookie)
{
	const u8 *buf = params->buf;
	size_t len = params->len;
	struct sk_buff *skb;
	u16 pkt_len;
	const struct ieee80211_mgmt *mgmt;
	struct mwifiex_txinfo *tx_info;
	struct mwifiex_private *priv = mwifiex_netdev_get_priv(wdev->netdev);

	if (!buf || !len) {
		mwifiex_dbg(priv->adapter, ERROR, "invalid buffer and length\n");
		return -EFAULT;
	}

	mgmt = (const struct ieee80211_mgmt *)buf;
	if (GET_BSS_ROLE(priv) != MWIFIEX_BSS_ROLE_STA &&
	    ieee80211_is_probe_resp(mgmt->frame_control)) {
		/* Since we support offload probe resp, we need to skip probe
		 * resp in AP or GO mode */
		mwifiex_dbg(priv->adapter, INFO,
			    "info: skip to send probe resp in AP or GO mode\n");
		return 0;
	}

	pkt_len = len + ETH_ALEN;
	skb = dev_alloc_skb(MWIFIEX_MIN_DATA_HEADER_LEN +
			    MWIFIEX_MGMT_FRAME_HEADER_SIZE +
			    pkt_len + sizeof(pkt_len));

	if (!skb) {
		mwifiex_dbg(priv->adapter, ERROR,
			    "allocate skb failed for management frame\n");
		return -ENOMEM;
	}

	tx_info = MWIFIEX_SKB_TXCB(skb);
	memset(tx_info, 0, sizeof(*tx_info));
	tx_info->bss_num = priv->bss_num;
	tx_info->bss_type = priv->bss_type;
	tx_info->pkt_len = pkt_len;

	mwifiex_form_mgmt_frame(skb, buf, len);
	*cookie = prandom_u32() | 1;

	if (ieee80211_is_action(mgmt->frame_control))
		skb = mwifiex_clone_skb_for_tx_status(priv,
						      skb,
				MWIFIEX_BUF_FLAG_ACTION_TX_STATUS, cookie);
	else
		cfg80211_mgmt_tx_status(wdev, *cookie, buf, len, true,
					GFP_ATOMIC);

	mwifiex_queue_tx_pkt(priv, skb);

	mwifiex_dbg(priv->adapter, INFO, "info: management frame transmitted\n");
	return 0;
}

/*
 * CFG802.11 operation handler to register a mgmt frame.
 */
static void
mwifiex_cfg80211_mgmt_frame_register(struct wiphy *wiphy,
				     struct wireless_dev *wdev,
				     u16 frame_type, bool reg)
{
	struct mwifiex_private *priv = mwifiex_netdev_get_priv(wdev->netdev);
	u32 mask;

	if (reg)
		mask = priv->mgmt_frame_mask | BIT(frame_type >> 4);
	else
		mask = priv->mgmt_frame_mask & ~BIT(frame_type >> 4);

	if (mask != priv->mgmt_frame_mask) {
		priv->mgmt_frame_mask = mask;
		mwifiex_send_cmd(priv, HostCmd_CMD_MGMT_FRAME_REG,
				 HostCmd_ACT_GEN_SET, 0,
				 &priv->mgmt_frame_mask, false);
		mwifiex_dbg(priv->adapter, INFO, "info: mgmt frame registered\n");
	}
}

/*
 * CFG802.11 operation handler to remain on channel.
 */
static int
mwifiex_cfg80211_remain_on_channel(struct wiphy *wiphy,
				   struct wireless_dev *wdev,
				   struct ieee80211_channel *chan,
				   unsigned int duration, u64 *cookie)
{
	struct mwifiex_private *priv = mwifiex_netdev_get_priv(wdev->netdev);
	int ret;

	if (!chan || !cookie) {
		mwifiex_dbg(priv->adapter, ERROR, "Invalid parameter for ROC\n");
		return -EINVAL;
	}

	if (priv->roc_cfg.cookie) {
		mwifiex_dbg(priv->adapter, INFO,
			    "info: ongoing ROC, cookie = 0x%llx\n",
			    priv->roc_cfg.cookie);
		return -EBUSY;
	}

	ret = mwifiex_remain_on_chan_cfg(priv, HostCmd_ACT_GEN_SET, chan,
					 duration);

	if (!ret) {
		*cookie = prandom_u32() | 1;
		priv->roc_cfg.cookie = *cookie;
		priv->roc_cfg.chan = *chan;

		cfg80211_ready_on_channel(wdev, *cookie, chan,
					  duration, GFP_ATOMIC);

		mwifiex_dbg(priv->adapter, INFO,
			    "info: ROC, cookie = 0x%llx\n", *cookie);
	}

	return ret;
}

/*
 * CFG802.11 operation handler to cancel remain on channel.
 */
static int
mwifiex_cfg80211_cancel_remain_on_channel(struct wiphy *wiphy,
					  struct wireless_dev *wdev, u64 cookie)
{
	struct mwifiex_private *priv = mwifiex_netdev_get_priv(wdev->netdev);
	int ret;

	if (cookie != priv->roc_cfg.cookie)
		return -ENOENT;

	ret = mwifiex_remain_on_chan_cfg(priv, HostCmd_ACT_GEN_REMOVE,
					 &priv->roc_cfg.chan, 0);

	if (!ret) {
		cfg80211_remain_on_channel_expired(wdev, cookie,
						   &priv->roc_cfg.chan,
						   GFP_ATOMIC);

		memset(&priv->roc_cfg, 0, sizeof(struct mwifiex_roc_cfg));

		mwifiex_dbg(priv->adapter, INFO,
			    "info: cancel ROC, cookie = 0x%llx\n", cookie);
	}

	return ret;
}

/*
 * CFG802.11 operation handler to set Tx power.
 */
static int
mwifiex_cfg80211_set_tx_power(struct wiphy *wiphy,
			      struct wireless_dev *wdev,
			      enum nl80211_tx_power_setting type,
			      int mbm)
{
	struct mwifiex_adapter *adapter = mwifiex_cfg80211_get_adapter(wiphy);
	struct mwifiex_private *priv;
	struct mwifiex_power_cfg power_cfg;
	int dbm = MBM_TO_DBM(mbm);

	if (type == NL80211_TX_POWER_FIXED) {
		power_cfg.is_power_auto = 0;
		power_cfg.power_level = dbm;
	} else {
		power_cfg.is_power_auto = 1;
	}

	priv = mwifiex_get_priv(adapter, MWIFIEX_BSS_ROLE_ANY);

	return mwifiex_set_tx_power(priv, &power_cfg);
}

/*
 * CFG802.11 operation handler to get Tx power.
 */
static int
mwifiex_cfg80211_get_tx_power(struct wiphy *wiphy,
			      struct wireless_dev *wdev,
			      int *dbm)
{
	struct mwifiex_adapter *adapter = mwifiex_cfg80211_get_adapter(wiphy);
	struct mwifiex_private *priv = mwifiex_get_priv(adapter,
							MWIFIEX_BSS_ROLE_ANY);
	int ret = mwifiex_send_cmd(priv, HostCmd_CMD_RF_TX_PWR,
				   HostCmd_ACT_GEN_GET, 0, NULL, true);

	if (ret < 0)
		return ret;

	/* tx_power_level is set in HostCmd_CMD_RF_TX_PWR command handler */
	*dbm = priv->tx_power_level;

	return 0;
}

/*
 * CFG802.11 operation handler to set Power Save option.
 *
 * The timeout value, if provided, is currently ignored.
 */
static int
mwifiex_cfg80211_set_power_mgmt(struct wiphy *wiphy,
				struct net_device *dev,
				bool enabled, int timeout)
{
	struct mwifiex_private *priv = mwifiex_netdev_get_priv(dev);
	u32 ps_mode;

	if (timeout)
		mwifiex_dbg(priv->adapter, INFO,
			    "info: ignore timeout value for IEEE Power Save\n");

	ps_mode = enabled;

	return mwifiex_drv_set_power(priv, &ps_mode);
}

/*
 * CFG802.11 operation handler to set the default network key.
 */
static int
mwifiex_cfg80211_set_default_key(struct wiphy *wiphy, struct net_device *netdev,
				 u8 key_index, bool unicast,
				 bool multicast)
{
	struct mwifiex_private *priv = mwifiex_netdev_get_priv(netdev);

	/* Return if WEP key not configured */
	if (!priv->sec_info.wep_enabled)
		return 0;

	if (priv->bss_type == MWIFIEX_BSS_TYPE_UAP) {
		priv->wep_key_curr_index = key_index;
	} else if (mwifiex_set_encode(priv, NULL, NULL, 0, key_index,
				      NULL, 0)) {
		mwifiex_dbg(priv->adapter, ERROR, "set default Tx key index\n");
		return -EFAULT;
	}

	return 0;
}

/*
 * CFG802.11 operation handler to add a network key.
 */
static int
mwifiex_cfg80211_add_key(struct wiphy *wiphy, struct net_device *netdev,
			 u8 key_index, bool pairwise, const u8 *mac_addr,
			 struct key_params *params)
{
	struct mwifiex_private *priv = mwifiex_netdev_get_priv(netdev);
	struct mwifiex_wep_key *wep_key;
	const u8 bc_mac[] = {0xff, 0xff, 0xff, 0xff, 0xff, 0xff};
	const u8 *peer_mac = pairwise ? mac_addr : bc_mac;

	if (GET_BSS_ROLE(priv) == MWIFIEX_BSS_ROLE_UAP &&
	    (params->cipher == WLAN_CIPHER_SUITE_WEP40 ||
	     params->cipher == WLAN_CIPHER_SUITE_WEP104)) {
		if (params->key && params->key_len) {
			wep_key = &priv->wep_key[key_index];
			memset(wep_key, 0, sizeof(struct mwifiex_wep_key));
			memcpy(wep_key->key_material, params->key,
			       params->key_len);
			wep_key->key_index = key_index;
			wep_key->key_length = params->key_len;
			priv->sec_info.wep_enabled = 1;
		}
		return 0;
	}

	if (mwifiex_set_encode(priv, params, params->key, params->key_len,
			       key_index, peer_mac, 0)) {
		mwifiex_dbg(priv->adapter, ERROR, "crypto keys added\n");
		return -EFAULT;
	}

	return 0;
}

/*
 * CFG802.11 operation handler to set default mgmt key.
 */
static int
mwifiex_cfg80211_set_default_mgmt_key(struct wiphy *wiphy,
				      struct net_device *netdev,
				      u8 key_index)
{
	struct mwifiex_private *priv = mwifiex_netdev_get_priv(netdev);
	struct mwifiex_ds_encrypt_key encrypt_key;

	wiphy_dbg(wiphy, "set default mgmt key, key index=%d\n", key_index);

	memset(&encrypt_key, 0, sizeof(struct mwifiex_ds_encrypt_key));
	encrypt_key.key_len = WLAN_KEY_LEN_CCMP;
	encrypt_key.key_index = key_index;
	encrypt_key.is_igtk_def_key = true;
	eth_broadcast_addr(encrypt_key.mac_addr);

	return mwifiex_send_cmd(priv, HostCmd_CMD_802_11_KEY_MATERIAL,
				HostCmd_ACT_GEN_SET, true, &encrypt_key, true);
}

/*
 * This function sends domain information to the firmware.
 *
 * The following information are passed to the firmware -
 *      - Country codes
 *      - Sub bands (first channel, number of channels, maximum Tx power)
 */
int mwifiex_send_domain_info_cmd_fw(struct wiphy *wiphy)
{
	u8 no_of_triplet = 0;
	struct ieee80211_country_ie_triplet *t;
	u8 no_of_parsed_chan = 0;
	u8 first_chan = 0, next_chan = 0, max_pwr = 0;
	u8 i, flag = 0;
	enum nl80211_band band;
	struct ieee80211_supported_band *sband;
	struct ieee80211_channel *ch;
	struct mwifiex_adapter *adapter = mwifiex_cfg80211_get_adapter(wiphy);
	struct mwifiex_private *priv;
	struct mwifiex_802_11d_domain_reg *domain_info = &adapter->domain_reg;

	/* Set country code */
	domain_info->country_code[0] = adapter->country_code[0];
	domain_info->country_code[1] = adapter->country_code[1];
	domain_info->country_code[2] = ' ';

	band = mwifiex_band_to_radio_type(adapter->config_bands);
	if (!wiphy->bands[band]) {
		mwifiex_dbg(adapter, ERROR,
			    "11D: setting domain info in FW\n");
		return -1;
	}

	sband = wiphy->bands[band];

	for (i = 0; i < sband->n_channels ; i++) {
		ch = &sband->channels[i];
		if (ch->flags & IEEE80211_CHAN_DISABLED)
			continue;

		if (!flag) {
			flag = 1;
			first_chan = (u32) ch->hw_value;
			next_chan = first_chan;
			max_pwr = ch->max_power;
			no_of_parsed_chan = 1;
			continue;
		}

		if (ch->hw_value == next_chan + 1 &&
		    ch->max_power == max_pwr) {
			next_chan++;
			no_of_parsed_chan++;
		} else {
			t = &domain_info->triplet[no_of_triplet];
			t->chans.first_channel = first_chan;
			t->chans.num_channels = no_of_parsed_chan;
			t->chans.max_power = max_pwr;
			no_of_triplet++;
			first_chan = (u32) ch->hw_value;
			next_chan = first_chan;
			max_pwr = ch->max_power;
			no_of_parsed_chan = 1;
		}
	}

	if (flag) {
		t = &domain_info->triplet[no_of_triplet];
		t->chans.first_channel = first_chan;
		t->chans.num_channels = no_of_parsed_chan;
		t->chans.max_power = max_pwr;
		no_of_triplet++;
	}

	domain_info->no_of_triplet = no_of_triplet;

	priv = mwifiex_get_priv(adapter, MWIFIEX_BSS_ROLE_ANY);

	if (mwifiex_send_cmd(priv, HostCmd_CMD_802_11D_DOMAIN_INFO,
			     HostCmd_ACT_GEN_SET, 0, NULL, false)) {
		mwifiex_dbg(adapter, INFO,
			    "11D: setting domain info in FW\n");
		return -1;
	}

	return 0;
}

static void mwifiex_reg_apply_radar_flags(struct wiphy *wiphy)
{
	struct ieee80211_supported_band *sband;
	struct ieee80211_channel *chan;
	unsigned int i;

	if (!wiphy->bands[NL80211_BAND_5GHZ])
		return;
	sband = wiphy->bands[NL80211_BAND_5GHZ];

	for (i = 0; i < sband->n_channels; i++) {
		chan = &sband->channels[i];
		if ((!(chan->flags & IEEE80211_CHAN_DISABLED)) &&
		    (chan->flags & IEEE80211_CHAN_RADAR))
			chan->flags |= IEEE80211_CHAN_NO_IR;
	}
}

/*
 * CFG802.11 regulatory domain callback function.
 *
 * This function is called when the regulatory domain is changed due to the
 * following reasons -
 *      - Set by driver
 *      - Set by system core
 *      - Set by user
 *      - Set bt Country IE
 */
static void mwifiex_reg_notifier(struct wiphy *wiphy,
				 struct regulatory_request *request)
{
	struct mwifiex_adapter *adapter = mwifiex_cfg80211_get_adapter(wiphy);
	struct mwifiex_private *priv = mwifiex_get_priv(adapter,
							MWIFIEX_BSS_ROLE_ANY);
	mwifiex_dbg(adapter, INFO,
		    "info: cfg80211 regulatory domain callback for %c%c\n",
		    request->alpha2[0], request->alpha2[1]);
	mwifiex_reg_apply_radar_flags(wiphy);

	switch (request->initiator) {
	case NL80211_REGDOM_SET_BY_DRIVER:
	case NL80211_REGDOM_SET_BY_CORE:
	case NL80211_REGDOM_SET_BY_USER:
	case NL80211_REGDOM_SET_BY_COUNTRY_IE:
		break;
	default:
		mwifiex_dbg(adapter, ERROR,
			    "unknown regdom initiator: %d\n",
			    request->initiator);
		return;
	}

	/* Don't send world or same regdom info to firmware */
	if (strncmp(request->alpha2, "00", 2) &&
	    strncmp(request->alpha2, adapter->country_code,
		    sizeof(request->alpha2))) {
		memcpy(adapter->country_code, request->alpha2,
		       sizeof(request->alpha2));
		mwifiex_send_domain_info_cmd_fw(wiphy);
		mwifiex_dnld_txpwr_table(priv);
	}
}

/*
 * This function sets the fragmentation threshold.
 *
 * The fragmentation threshold value must lie between MWIFIEX_FRAG_MIN_VALUE
 * and MWIFIEX_FRAG_MAX_VALUE.
 */
static int
mwifiex_set_frag(struct mwifiex_private *priv, u32 frag_thr)
{
	if (frag_thr < MWIFIEX_FRAG_MIN_VALUE ||
	    frag_thr > MWIFIEX_FRAG_MAX_VALUE)
		frag_thr = MWIFIEX_FRAG_MAX_VALUE;

	return mwifiex_send_cmd(priv, HostCmd_CMD_802_11_SNMP_MIB,
				HostCmd_ACT_GEN_SET, FRAG_THRESH_I,
				&frag_thr, true);
}

/*
 * This function sets the RTS threshold.

 * The rts value must lie between MWIFIEX_RTS_MIN_VALUE
 * and MWIFIEX_RTS_MAX_VALUE.
 */
static int
mwifiex_set_rts(struct mwifiex_private *priv, u32 rts_thr)
{
	if (rts_thr < MWIFIEX_RTS_MIN_VALUE || rts_thr > MWIFIEX_RTS_MAX_VALUE)
		rts_thr = MWIFIEX_RTS_MAX_VALUE;

	return mwifiex_send_cmd(priv, HostCmd_CMD_802_11_SNMP_MIB,
				HostCmd_ACT_GEN_SET, RTS_THRESH_I,
				&rts_thr, true);
}

/*
 * CFG802.11 operation handler to set wiphy parameters.
 *
 * This function can be used to set the RTS threshold and the
 * Fragmentation threshold of the driver.
 */
static int
mwifiex_cfg80211_set_wiphy_params(struct wiphy *wiphy, u32 changed)
{
	struct mwifiex_adapter *adapter = mwifiex_cfg80211_get_adapter(wiphy);
	struct mwifiex_private *priv;
	struct mwifiex_uap_bss_param *bss_cfg;
	int ret;

	priv = mwifiex_get_priv(adapter, MWIFIEX_BSS_ROLE_ANY);

	switch (priv->bss_role) {
	case MWIFIEX_BSS_ROLE_UAP:
		if (priv->bss_started) {
			mwifiex_dbg(adapter, ERROR,
				    "cannot change wiphy params when bss started");
			return -EINVAL;
		}

		bss_cfg = kzalloc(sizeof(*bss_cfg), GFP_KERNEL);
		if (!bss_cfg)
			return -ENOMEM;

		mwifiex_set_sys_config_invalid_data(bss_cfg);

		if (changed & WIPHY_PARAM_RTS_THRESHOLD)
			bss_cfg->rts_threshold = wiphy->rts_threshold;
		if (changed & WIPHY_PARAM_FRAG_THRESHOLD)
			bss_cfg->frag_threshold = wiphy->frag_threshold;
		if (changed & WIPHY_PARAM_RETRY_LONG)
			bss_cfg->retry_limit = wiphy->retry_long;

		ret = mwifiex_send_cmd(priv, HostCmd_CMD_UAP_SYS_CONFIG,
				       HostCmd_ACT_GEN_SET,
				       UAP_BSS_PARAMS_I, bss_cfg,
				       false);

		kfree(bss_cfg);
		if (ret) {
			mwifiex_dbg(adapter, ERROR,
				    "Failed to set wiphy phy params\n");
			return ret;
		}
		break;

	case MWIFIEX_BSS_ROLE_STA:
		if (priv->media_connected) {
			mwifiex_dbg(adapter, ERROR,
				    "cannot change wiphy params when connected");
			return -EINVAL;
		}
		if (changed & WIPHY_PARAM_RTS_THRESHOLD) {
			ret = mwifiex_set_rts(priv,
					      wiphy->rts_threshold);
			if (ret)
				return ret;
		}
		if (changed & WIPHY_PARAM_FRAG_THRESHOLD) {
			ret = mwifiex_set_frag(priv,
					       wiphy->frag_threshold);
			if (ret)
				return ret;
		}
		break;
	}

	return 0;
}

static int
mwifiex_cfg80211_deinit_p2p(struct mwifiex_private *priv)
{
	u16 mode = P2P_MODE_DISABLE;

	if (mwifiex_send_cmd(priv, HostCmd_CMD_P2P_MODE_CFG,
			     HostCmd_ACT_GEN_SET, 0, &mode, true))
		return -1;

	return 0;
}

/*
 * This function initializes the functionalities for P2P client.
 * The P2P client initialization sequence is:
 * disable -> device -> client
 */
static int
mwifiex_cfg80211_init_p2p_client(struct mwifiex_private *priv)
{
	u16 mode;

	if (mwifiex_cfg80211_deinit_p2p(priv))
		return -1;

	mode = P2P_MODE_DEVICE;
	if (mwifiex_send_cmd(priv, HostCmd_CMD_P2P_MODE_CFG,
			     HostCmd_ACT_GEN_SET, 0, &mode, true))
		return -1;

	mode = P2P_MODE_CLIENT;
	if (mwifiex_send_cmd(priv, HostCmd_CMD_P2P_MODE_CFG,
			     HostCmd_ACT_GEN_SET, 0, &mode, true))
		return -1;

	return 0;
}

/*
 * This function initializes the functionalities for P2P GO.
 * The P2P GO initialization sequence is:
 * disable -> device -> GO
 */
static int
mwifiex_cfg80211_init_p2p_go(struct mwifiex_private *priv)
{
	u16 mode;

	if (mwifiex_cfg80211_deinit_p2p(priv))
		return -1;

	mode = P2P_MODE_DEVICE;
	if (mwifiex_send_cmd(priv, HostCmd_CMD_P2P_MODE_CFG,
			     HostCmd_ACT_GEN_SET, 0, &mode, true))
		return -1;

	mode = P2P_MODE_GO;
	if (mwifiex_send_cmd(priv, HostCmd_CMD_P2P_MODE_CFG,
			     HostCmd_ACT_GEN_SET, 0, &mode, true))
		return -1;

	return 0;
}

static int mwifiex_deinit_priv_params(struct mwifiex_private *priv)
{
	struct mwifiex_adapter *adapter = priv->adapter;
	unsigned long flags;

	priv->mgmt_frame_mask = 0;
	if (mwifiex_send_cmd(priv, HostCmd_CMD_MGMT_FRAME_REG,
			     HostCmd_ACT_GEN_SET, 0,
			     &priv->mgmt_frame_mask, false)) {
		mwifiex_dbg(adapter, ERROR,
			    "could not unregister mgmt frame rx\n");
		return -1;
	}

	mwifiex_deauthenticate(priv, NULL);

	spin_lock_irqsave(&adapter->main_proc_lock, flags);
	adapter->main_locked = true;
	if (adapter->mwifiex_processing) {
		spin_unlock_irqrestore(&adapter->main_proc_lock, flags);
		flush_workqueue(adapter->workqueue);
	} else {
		spin_unlock_irqrestore(&adapter->main_proc_lock, flags);
	}

	spin_lock_irqsave(&adapter->rx_proc_lock, flags);
	adapter->rx_locked = true;
	if (adapter->rx_processing) {
		spin_unlock_irqrestore(&adapter->rx_proc_lock, flags);
		flush_workqueue(adapter->rx_workqueue);
	} else {
	spin_unlock_irqrestore(&adapter->rx_proc_lock, flags);
	}

	mwifiex_free_priv(priv);
	priv->wdev.iftype = NL80211_IFTYPE_UNSPECIFIED;
	priv->bss_mode = NL80211_IFTYPE_UNSPECIFIED;
	priv->sec_info.authentication_mode = NL80211_AUTHTYPE_OPEN_SYSTEM;

	return 0;
}

static int
mwifiex_init_new_priv_params(struct mwifiex_private *priv,
			     struct net_device *dev,
			     enum nl80211_iftype type)
{
	struct mwifiex_adapter *adapter = priv->adapter;
	unsigned long flags;

	mwifiex_init_priv(priv);

	priv->bss_mode = type;
	priv->wdev.iftype = type;

	mwifiex_init_priv_params(priv, priv->netdev);
	priv->bss_started = 0;

	switch (type) {
	case NL80211_IFTYPE_STATION:
	case NL80211_IFTYPE_ADHOC:
		priv->bss_role =  MWIFIEX_BSS_ROLE_STA;
		break;
	case NL80211_IFTYPE_P2P_CLIENT:
		priv->bss_role =  MWIFIEX_BSS_ROLE_STA;
		break;
	case NL80211_IFTYPE_P2P_GO:
		priv->bss_role =  MWIFIEX_BSS_ROLE_UAP;
		break;
	case NL80211_IFTYPE_AP:
<<<<<<< HEAD
		priv->bss_num = mwifiex_get_unused_bss_num(adapter,
			 MWIFIEX_BSS_TYPE_UAP);
=======
>>>>>>> bb176f67
		priv->bss_role = MWIFIEX_BSS_ROLE_UAP;
		break;
	default:
		mwifiex_dbg(adapter, ERROR,
			    "%s: changing to %d not supported\n",
			    dev->name, type);
		return -EOPNOTSUPP;
	}

	spin_lock_irqsave(&adapter->main_proc_lock, flags);
	adapter->main_locked = false;
	spin_unlock_irqrestore(&adapter->main_proc_lock, flags);

	spin_lock_irqsave(&adapter->rx_proc_lock, flags);
	adapter->rx_locked = false;
	spin_unlock_irqrestore(&adapter->rx_proc_lock, flags);

	mwifiex_set_mac_address(priv, dev);

	return 0;
}

static int
mwifiex_change_vif_to_p2p(struct net_device *dev,
			  enum nl80211_iftype curr_iftype,
			  enum nl80211_iftype type,
			  struct vif_params *params)
{
	struct mwifiex_private *priv;
	struct mwifiex_adapter *adapter;

	priv = mwifiex_netdev_get_priv(dev);

	if (!priv)
		return -1;

	adapter = priv->adapter;

	if (adapter->curr_iface_comb.p2p_intf ==
	    adapter->iface_limit.p2p_intf) {
		mwifiex_dbg(adapter, ERROR,
			    "cannot create multiple P2P ifaces\n");
		return -1;
	}

	mwifiex_dbg(adapter, INFO,
		    "%s: changing role to p2p\n", dev->name);

	if (mwifiex_deinit_priv_params(priv))
		return -1;
	if (mwifiex_init_new_priv_params(priv, dev, type))
		return -1;

	switch (type) {
	case NL80211_IFTYPE_P2P_CLIENT:
		if (mwifiex_cfg80211_init_p2p_client(priv))
			return -EFAULT;
		break;
	case NL80211_IFTYPE_P2P_GO:
		if (mwifiex_cfg80211_init_p2p_go(priv))
			return -EFAULT;
		break;
	default:
		mwifiex_dbg(adapter, ERROR,
			    "%s: changing to %d not supported\n",
			    dev->name, type);
		return -EOPNOTSUPP;
	}

	if (mwifiex_send_cmd(priv, HostCmd_CMD_SET_BSS_MODE,
			     HostCmd_ACT_GEN_SET, 0, NULL, true))
		return -1;

	if (mwifiex_sta_init_cmd(priv, false, false))
		return -1;

	switch (curr_iftype) {
	case NL80211_IFTYPE_STATION:
	case NL80211_IFTYPE_ADHOC:
		adapter->curr_iface_comb.sta_intf--;
		break;
	case NL80211_IFTYPE_AP:
		adapter->curr_iface_comb.uap_intf--;
		break;
	default:
		break;
	}

	adapter->curr_iface_comb.p2p_intf++;
	dev->ieee80211_ptr->iftype = type;

	return 0;
}

static int
mwifiex_change_vif_to_sta_adhoc(struct net_device *dev,
				enum nl80211_iftype curr_iftype,
				enum nl80211_iftype type,
				struct vif_params *params)
{
	struct mwifiex_private *priv;
	struct mwifiex_adapter *adapter;

	priv = mwifiex_netdev_get_priv(dev);

	if (!priv)
		return -1;

	adapter = priv->adapter;

	if ((curr_iftype != NL80211_IFTYPE_P2P_CLIENT &&
	     curr_iftype != NL80211_IFTYPE_P2P_GO) &&
	    (adapter->curr_iface_comb.sta_intf ==
	     adapter->iface_limit.sta_intf)) {
		mwifiex_dbg(adapter, ERROR,
			    "cannot create multiple station/adhoc ifaces\n");
		return -1;
	}

	if (type == NL80211_IFTYPE_STATION)
		mwifiex_dbg(adapter, INFO,
			    "%s: changing role to station\n", dev->name);
	else
		mwifiex_dbg(adapter, INFO,
			    "%s: changing role to adhoc\n", dev->name);

	if (mwifiex_deinit_priv_params(priv))
		return -1;
	if (mwifiex_init_new_priv_params(priv, dev, type))
		return -1;
	if (mwifiex_send_cmd(priv, HostCmd_CMD_SET_BSS_MODE,
			     HostCmd_ACT_GEN_SET, 0, NULL, true))
		return -1;
	if (mwifiex_sta_init_cmd(priv, false, false))
		return -1;

	switch (curr_iftype) {
	case NL80211_IFTYPE_P2P_CLIENT:
	case NL80211_IFTYPE_P2P_GO:
		adapter->curr_iface_comb.p2p_intf--;
		break;
	case NL80211_IFTYPE_AP:
		adapter->curr_iface_comb.uap_intf--;
		break;
	default:
		break;
	}

	adapter->curr_iface_comb.sta_intf++;
	dev->ieee80211_ptr->iftype = type;
	return 0;
}

static int
mwifiex_change_vif_to_ap(struct net_device *dev,
			 enum nl80211_iftype curr_iftype,
			 enum nl80211_iftype type,
			 struct vif_params *params)
{
	struct mwifiex_private *priv;
	struct mwifiex_adapter *adapter;

	priv = mwifiex_netdev_get_priv(dev);

	if (!priv)
		return -1;

	adapter = priv->adapter;

	if (adapter->curr_iface_comb.uap_intf ==
	    adapter->iface_limit.uap_intf) {
		mwifiex_dbg(adapter, ERROR,
			    "cannot create multiple AP ifaces\n");
		return -1;
	}

	mwifiex_dbg(adapter, INFO,
		    "%s: changing role to AP\n", dev->name);

	if (mwifiex_deinit_priv_params(priv))
		return -1;
	if (mwifiex_init_new_priv_params(priv, dev, type))
		return -1;
	if (mwifiex_send_cmd(priv, HostCmd_CMD_SET_BSS_MODE,
			     HostCmd_ACT_GEN_SET, 0, NULL, true))
		return -1;
	if (mwifiex_sta_init_cmd(priv, false, false))
		return -1;

	switch (curr_iftype) {
	case NL80211_IFTYPE_P2P_CLIENT:
	case NL80211_IFTYPE_P2P_GO:
		adapter->curr_iface_comb.p2p_intf--;
		break;
	case NL80211_IFTYPE_STATION:
	case NL80211_IFTYPE_ADHOC:
		adapter->curr_iface_comb.sta_intf--;
		break;
	default:
		break;
	}

	adapter->curr_iface_comb.uap_intf++;
	dev->ieee80211_ptr->iftype = type;
	return 0;
}
/*
 * CFG802.11 operation handler to change interface type.
 */
static int
mwifiex_cfg80211_change_virtual_intf(struct wiphy *wiphy,
				     struct net_device *dev,
				     enum nl80211_iftype type,
				     struct vif_params *params)
{
	struct mwifiex_private *priv = mwifiex_netdev_get_priv(dev);
	enum nl80211_iftype curr_iftype = dev->ieee80211_ptr->iftype;

	switch (curr_iftype) {
	case NL80211_IFTYPE_ADHOC:
		switch (type) {
		case NL80211_IFTYPE_STATION:
			priv->bss_mode = type;
			priv->sec_info.authentication_mode =
						   NL80211_AUTHTYPE_OPEN_SYSTEM;
			dev->ieee80211_ptr->iftype = type;
			mwifiex_deauthenticate(priv, NULL);
			return mwifiex_send_cmd(priv, HostCmd_CMD_SET_BSS_MODE,
						HostCmd_ACT_GEN_SET, 0, NULL,
						true);
		case NL80211_IFTYPE_P2P_CLIENT:
		case NL80211_IFTYPE_P2P_GO:
			return mwifiex_change_vif_to_p2p(dev, curr_iftype,
							 type, params);
		case NL80211_IFTYPE_AP:
			return mwifiex_change_vif_to_ap(dev, curr_iftype, type,
							params);
		case NL80211_IFTYPE_UNSPECIFIED:
			mwifiex_dbg(priv->adapter, INFO,
				    "%s: kept type as IBSS\n", dev->name);
		case NL80211_IFTYPE_ADHOC:	/* This shouldn't happen */
			return 0;
		default:
			mwifiex_dbg(priv->adapter, ERROR,
				    "%s: changing to %d not supported\n",
				    dev->name, type);
			return -EOPNOTSUPP;
		}
		break;
	case NL80211_IFTYPE_STATION:
		switch (type) {
		case NL80211_IFTYPE_ADHOC:
			priv->bss_mode = type;
			priv->sec_info.authentication_mode =
						   NL80211_AUTHTYPE_OPEN_SYSTEM;
			dev->ieee80211_ptr->iftype = type;
			mwifiex_deauthenticate(priv, NULL);
			return mwifiex_send_cmd(priv, HostCmd_CMD_SET_BSS_MODE,
						HostCmd_ACT_GEN_SET, 0, NULL,
						true);
		case NL80211_IFTYPE_P2P_CLIENT:
		case NL80211_IFTYPE_P2P_GO:
			return mwifiex_change_vif_to_p2p(dev, curr_iftype,
							 type, params);
		case NL80211_IFTYPE_AP:
			return mwifiex_change_vif_to_ap(dev, curr_iftype, type,
							params);
		case NL80211_IFTYPE_UNSPECIFIED:
			mwifiex_dbg(priv->adapter, INFO,
				    "%s: kept type as STA\n", dev->name);
		case NL80211_IFTYPE_STATION:	/* This shouldn't happen */
			return 0;
		default:
			mwifiex_dbg(priv->adapter, ERROR,
				    "%s: changing to %d not supported\n",
				    dev->name, type);
			return -EOPNOTSUPP;
		}
		break;
	case NL80211_IFTYPE_AP:
		switch (type) {
		case NL80211_IFTYPE_ADHOC:
		case NL80211_IFTYPE_STATION:
			return mwifiex_change_vif_to_sta_adhoc(dev, curr_iftype,
							       type, params);
			break;
		case NL80211_IFTYPE_P2P_CLIENT:
		case NL80211_IFTYPE_P2P_GO:
			return mwifiex_change_vif_to_p2p(dev, curr_iftype,
							 type, params);
		case NL80211_IFTYPE_UNSPECIFIED:
			mwifiex_dbg(priv->adapter, INFO,
				    "%s: kept type as AP\n", dev->name);
		case NL80211_IFTYPE_AP:		/* This shouldn't happen */
			return 0;
		default:
			mwifiex_dbg(priv->adapter, ERROR,
				    "%s: changing to %d not supported\n",
				    dev->name, type);
			return -EOPNOTSUPP;
		}
		break;
	case NL80211_IFTYPE_P2P_CLIENT:
	case NL80211_IFTYPE_P2P_GO:
		switch (type) {
		case NL80211_IFTYPE_STATION:
			if (mwifiex_cfg80211_deinit_p2p(priv))
				return -EFAULT;
			priv->adapter->curr_iface_comb.p2p_intf--;
			priv->adapter->curr_iface_comb.sta_intf++;
			dev->ieee80211_ptr->iftype = type;
			if (mwifiex_deinit_priv_params(priv))
				return -1;
			if (mwifiex_init_new_priv_params(priv, dev, type))
				return -1;
			if (mwifiex_sta_init_cmd(priv, false, false))
				return -1;
			break;
		case NL80211_IFTYPE_ADHOC:
			if (mwifiex_cfg80211_deinit_p2p(priv))
				return -EFAULT;
			return mwifiex_change_vif_to_sta_adhoc(dev, curr_iftype,
							       type, params);
			break;
		case NL80211_IFTYPE_AP:
			if (mwifiex_cfg80211_deinit_p2p(priv))
				return -EFAULT;
			return mwifiex_change_vif_to_ap(dev, curr_iftype, type,
							params);
		case NL80211_IFTYPE_UNSPECIFIED:
			mwifiex_dbg(priv->adapter, INFO,
				    "%s: kept type as P2P\n", dev->name);
		case NL80211_IFTYPE_P2P_CLIENT:
		case NL80211_IFTYPE_P2P_GO:
			return 0;
		default:
			mwifiex_dbg(priv->adapter, ERROR,
				    "%s: changing to %d not supported\n",
				    dev->name, type);
			return -EOPNOTSUPP;
		}
		break;
	default:
		mwifiex_dbg(priv->adapter, ERROR,
			    "%s: unknown iftype: %d\n",
			    dev->name, dev->ieee80211_ptr->iftype);
		return -EOPNOTSUPP;
	}


	return 0;
}

static void
mwifiex_parse_htinfo(struct mwifiex_private *priv, u8 tx_htinfo,
		     struct rate_info *rate)
{
	struct mwifiex_adapter *adapter = priv->adapter;

	if (adapter->is_hw_11ac_capable) {
		/* bit[1-0]: 00=LG 01=HT 10=VHT */
		if (tx_htinfo & BIT(0)) {
			/* HT */
			rate->mcs = priv->tx_rate;
			rate->flags |= RATE_INFO_FLAGS_MCS;
		}
		if (tx_htinfo & BIT(1)) {
			/* VHT */
			rate->mcs = priv->tx_rate & 0x0F;
			rate->flags |= RATE_INFO_FLAGS_VHT_MCS;
		}

		if (tx_htinfo & (BIT(1) | BIT(0))) {
			/* HT or VHT */
			switch (tx_htinfo & (BIT(3) | BIT(2))) {
			case 0:
				rate->bw = RATE_INFO_BW_20;
				break;
			case (BIT(2)):
				rate->bw = RATE_INFO_BW_40;
				break;
			case (BIT(3)):
				rate->bw = RATE_INFO_BW_80;
				break;
			case (BIT(3) | BIT(2)):
				rate->bw = RATE_INFO_BW_160;
				break;
			}

			if (tx_htinfo & BIT(4))
				rate->flags |= RATE_INFO_FLAGS_SHORT_GI;

			if ((priv->tx_rate >> 4) == 1)
				rate->nss = 2;
			else
				rate->nss = 1;
		}
	} else {
		/*
		 * Bit 0 in tx_htinfo indicates that current Tx rate
		 * is 11n rate. Valid MCS index values for us are 0 to 15.
		 */
		if ((tx_htinfo & BIT(0)) && (priv->tx_rate < 16)) {
			rate->mcs = priv->tx_rate;
			rate->flags |= RATE_INFO_FLAGS_MCS;
			rate->bw = RATE_INFO_BW_20;
			if (tx_htinfo & BIT(1))
				rate->bw = RATE_INFO_BW_40;
			if (tx_htinfo & BIT(2))
				rate->flags |= RATE_INFO_FLAGS_SHORT_GI;
		}
	}
}

/*
 * This function dumps the station information on a buffer.
 *
 * The following information are shown -
 *      - Total bytes transmitted
 *      - Total bytes received
 *      - Total packets transmitted
 *      - Total packets received
 *      - Signal quality level
 *      - Transmission rate
 */
static int
mwifiex_dump_station_info(struct mwifiex_private *priv,
			  struct mwifiex_sta_node *node,
			  struct station_info *sinfo)
{
	u32 rate;

	sinfo->filled = BIT(NL80211_STA_INFO_RX_BYTES) | BIT(NL80211_STA_INFO_TX_BYTES) |
			BIT(NL80211_STA_INFO_RX_PACKETS) | BIT(NL80211_STA_INFO_TX_PACKETS) |
			BIT(NL80211_STA_INFO_TX_BITRATE) |
			BIT(NL80211_STA_INFO_SIGNAL) | BIT(NL80211_STA_INFO_SIGNAL_AVG);

	if (GET_BSS_ROLE(priv) == MWIFIEX_BSS_ROLE_UAP) {
		if (!node)
			return -ENOENT;

		sinfo->filled |= BIT(NL80211_STA_INFO_INACTIVE_TIME) |
				BIT(NL80211_STA_INFO_TX_FAILED);
		sinfo->inactive_time =
			jiffies_to_msecs(jiffies - node->stats.last_rx);

		sinfo->signal = node->stats.rssi;
		sinfo->signal_avg = node->stats.rssi;
		sinfo->rx_bytes = node->stats.rx_bytes;
		sinfo->tx_bytes = node->stats.tx_bytes;
		sinfo->rx_packets = node->stats.rx_packets;
		sinfo->tx_packets = node->stats.tx_packets;
		sinfo->tx_failed = node->stats.tx_failed;

		mwifiex_parse_htinfo(priv, node->stats.last_tx_htinfo,
				     &sinfo->txrate);
		sinfo->txrate.legacy = node->stats.last_tx_rate * 5;

		return 0;
	}

	/* Get signal information from the firmware */
	if (mwifiex_send_cmd(priv, HostCmd_CMD_RSSI_INFO,
			     HostCmd_ACT_GEN_GET, 0, NULL, true)) {
		mwifiex_dbg(priv->adapter, ERROR,
			    "failed to get signal information\n");
		return -EFAULT;
	}

	if (mwifiex_drv_get_data_rate(priv, &rate)) {
		mwifiex_dbg(priv->adapter, ERROR,
			    "getting data rate error\n");
		return -EFAULT;
	}

	/* Get DTIM period information from firmware */
	mwifiex_send_cmd(priv, HostCmd_CMD_802_11_SNMP_MIB,
			 HostCmd_ACT_GEN_GET, DTIM_PERIOD_I,
			 &priv->dtim_period, true);

	mwifiex_parse_htinfo(priv, priv->tx_htinfo, &sinfo->txrate);

	sinfo->signal_avg = priv->bcn_rssi_avg;
	sinfo->rx_bytes = priv->stats.rx_bytes;
	sinfo->tx_bytes = priv->stats.tx_bytes;
	sinfo->rx_packets = priv->stats.rx_packets;
	sinfo->tx_packets = priv->stats.tx_packets;
	sinfo->signal = priv->bcn_rssi_avg;
	/* bit rate is in 500 kb/s units. Convert it to 100kb/s units */
	sinfo->txrate.legacy = rate * 5;

	if (priv->bss_mode == NL80211_IFTYPE_STATION) {
		sinfo->filled |= BIT(NL80211_STA_INFO_BSS_PARAM);
		sinfo->bss_param.flags = 0;
		if (priv->curr_bss_params.bss_descriptor.cap_info_bitmap &
						WLAN_CAPABILITY_SHORT_PREAMBLE)
			sinfo->bss_param.flags |=
					BSS_PARAM_FLAGS_SHORT_PREAMBLE;
		if (priv->curr_bss_params.bss_descriptor.cap_info_bitmap &
						WLAN_CAPABILITY_SHORT_SLOT_TIME)
			sinfo->bss_param.flags |=
					BSS_PARAM_FLAGS_SHORT_SLOT_TIME;
		sinfo->bss_param.dtim_period = priv->dtim_period;
		sinfo->bss_param.beacon_interval =
			priv->curr_bss_params.bss_descriptor.beacon_period;
	}

	return 0;
}

/*
 * CFG802.11 operation handler to get station information.
 *
 * This function only works in connected mode, and dumps the
 * requested station information, if available.
 */
static int
mwifiex_cfg80211_get_station(struct wiphy *wiphy, struct net_device *dev,
			     const u8 *mac, struct station_info *sinfo)
{
	struct mwifiex_private *priv = mwifiex_netdev_get_priv(dev);

	if (!priv->media_connected)
		return -ENOENT;
	if (memcmp(mac, priv->cfg_bssid, ETH_ALEN))
		return -ENOENT;

	return mwifiex_dump_station_info(priv, NULL, sinfo);
}

/*
 * CFG802.11 operation handler to dump station information.
 */
static int
mwifiex_cfg80211_dump_station(struct wiphy *wiphy, struct net_device *dev,
			      int idx, u8 *mac, struct station_info *sinfo)
{
	struct mwifiex_private *priv = mwifiex_netdev_get_priv(dev);
	static struct mwifiex_sta_node *node;

	if ((GET_BSS_ROLE(priv) == MWIFIEX_BSS_ROLE_STA) &&
	    priv->media_connected && idx == 0) {
		ether_addr_copy(mac, priv->cfg_bssid);
		return mwifiex_dump_station_info(priv, NULL, sinfo);
	} else if (GET_BSS_ROLE(priv) == MWIFIEX_BSS_ROLE_UAP) {
		mwifiex_send_cmd(priv, HOST_CMD_APCMD_STA_LIST,
				 HostCmd_ACT_GEN_GET, 0, NULL, true);

		if (node && (&node->list == &priv->sta_list)) {
			node = NULL;
			return -ENOENT;
		}

		node = list_prepare_entry(node, &priv->sta_list, list);
		list_for_each_entry_continue(node, &priv->sta_list, list) {
			ether_addr_copy(mac, node->mac_addr);
			return mwifiex_dump_station_info(priv, node, sinfo);
		}
	}

	return -ENOENT;
}

static int
mwifiex_cfg80211_dump_survey(struct wiphy *wiphy, struct net_device *dev,
			     int idx, struct survey_info *survey)
{
	struct mwifiex_private *priv = mwifiex_netdev_get_priv(dev);
	struct mwifiex_chan_stats *pchan_stats = priv->adapter->chan_stats;
	enum nl80211_band band;

	mwifiex_dbg(priv->adapter, DUMP, "dump_survey idx=%d\n", idx);

	memset(survey, 0, sizeof(struct survey_info));

	if ((GET_BSS_ROLE(priv) == MWIFIEX_BSS_ROLE_STA) &&
	    priv->media_connected && idx == 0) {
			u8 curr_bss_band = priv->curr_bss_params.band;
			u32 chan = priv->curr_bss_params.bss_descriptor.channel;

			band = mwifiex_band_to_radio_type(curr_bss_band);
			survey->channel = ieee80211_get_channel(wiphy,
				ieee80211_channel_to_frequency(chan, band));

			if (priv->bcn_nf_last) {
				survey->filled = SURVEY_INFO_NOISE_DBM;
				survey->noise = priv->bcn_nf_last;
			}
			return 0;
	}

	if (idx >= priv->adapter->num_in_chan_stats)
		return -ENOENT;

	if (!pchan_stats[idx].cca_scan_dur)
		return 0;

	band = pchan_stats[idx].bandcfg;
	survey->channel = ieee80211_get_channel(wiphy,
	    ieee80211_channel_to_frequency(pchan_stats[idx].chan_num, band));
	survey->filled = SURVEY_INFO_NOISE_DBM |
			 SURVEY_INFO_TIME |
			 SURVEY_INFO_TIME_BUSY;
	survey->noise = pchan_stats[idx].noise;
	survey->time = pchan_stats[idx].cca_scan_dur;
	survey->time_busy = pchan_stats[idx].cca_busy_dur;

	return 0;
}

/* Supported rates to be advertised to the cfg80211 */
static struct ieee80211_rate mwifiex_rates[] = {
	{.bitrate = 10, .hw_value = 2, },
	{.bitrate = 20, .hw_value = 4, },
	{.bitrate = 55, .hw_value = 11, },
	{.bitrate = 110, .hw_value = 22, },
	{.bitrate = 60, .hw_value = 12, },
	{.bitrate = 90, .hw_value = 18, },
	{.bitrate = 120, .hw_value = 24, },
	{.bitrate = 180, .hw_value = 36, },
	{.bitrate = 240, .hw_value = 48, },
	{.bitrate = 360, .hw_value = 72, },
	{.bitrate = 480, .hw_value = 96, },
	{.bitrate = 540, .hw_value = 108, },
};

/* Channel definitions to be advertised to cfg80211 */
static struct ieee80211_channel mwifiex_channels_2ghz[] = {
	{.center_freq = 2412, .hw_value = 1, },
	{.center_freq = 2417, .hw_value = 2, },
	{.center_freq = 2422, .hw_value = 3, },
	{.center_freq = 2427, .hw_value = 4, },
	{.center_freq = 2432, .hw_value = 5, },
	{.center_freq = 2437, .hw_value = 6, },
	{.center_freq = 2442, .hw_value = 7, },
	{.center_freq = 2447, .hw_value = 8, },
	{.center_freq = 2452, .hw_value = 9, },
	{.center_freq = 2457, .hw_value = 10, },
	{.center_freq = 2462, .hw_value = 11, },
	{.center_freq = 2467, .hw_value = 12, },
	{.center_freq = 2472, .hw_value = 13, },
	{.center_freq = 2484, .hw_value = 14, },
};

static struct ieee80211_supported_band mwifiex_band_2ghz = {
	.channels = mwifiex_channels_2ghz,
	.n_channels = ARRAY_SIZE(mwifiex_channels_2ghz),
	.bitrates = mwifiex_rates,
	.n_bitrates = ARRAY_SIZE(mwifiex_rates),
};

static struct ieee80211_channel mwifiex_channels_5ghz[] = {
	{.center_freq = 5040, .hw_value = 8, },
	{.center_freq = 5060, .hw_value = 12, },
	{.center_freq = 5080, .hw_value = 16, },
	{.center_freq = 5170, .hw_value = 34, },
	{.center_freq = 5190, .hw_value = 38, },
	{.center_freq = 5210, .hw_value = 42, },
	{.center_freq = 5230, .hw_value = 46, },
	{.center_freq = 5180, .hw_value = 36, },
	{.center_freq = 5200, .hw_value = 40, },
	{.center_freq = 5220, .hw_value = 44, },
	{.center_freq = 5240, .hw_value = 48, },
	{.center_freq = 5260, .hw_value = 52, },
	{.center_freq = 5280, .hw_value = 56, },
	{.center_freq = 5300, .hw_value = 60, },
	{.center_freq = 5320, .hw_value = 64, },
	{.center_freq = 5500, .hw_value = 100, },
	{.center_freq = 5520, .hw_value = 104, },
	{.center_freq = 5540, .hw_value = 108, },
	{.center_freq = 5560, .hw_value = 112, },
	{.center_freq = 5580, .hw_value = 116, },
	{.center_freq = 5600, .hw_value = 120, },
	{.center_freq = 5620, .hw_value = 124, },
	{.center_freq = 5640, .hw_value = 128, },
	{.center_freq = 5660, .hw_value = 132, },
	{.center_freq = 5680, .hw_value = 136, },
	{.center_freq = 5700, .hw_value = 140, },
	{.center_freq = 5745, .hw_value = 149, },
	{.center_freq = 5765, .hw_value = 153, },
	{.center_freq = 5785, .hw_value = 157, },
	{.center_freq = 5805, .hw_value = 161, },
	{.center_freq = 5825, .hw_value = 165, },
};

static struct ieee80211_supported_band mwifiex_band_5ghz = {
	.channels = mwifiex_channels_5ghz,
	.n_channels = ARRAY_SIZE(mwifiex_channels_5ghz),
	.bitrates = mwifiex_rates + 4,
	.n_bitrates = ARRAY_SIZE(mwifiex_rates) - 4,
};


/* Supported crypto cipher suits to be advertised to cfg80211 */
static const u32 mwifiex_cipher_suites[] = {
	WLAN_CIPHER_SUITE_WEP40,
	WLAN_CIPHER_SUITE_WEP104,
	WLAN_CIPHER_SUITE_TKIP,
	WLAN_CIPHER_SUITE_CCMP,
	WLAN_CIPHER_SUITE_SMS4,
	WLAN_CIPHER_SUITE_AES_CMAC,
};

/* Supported mgmt frame types to be advertised to cfg80211 */
static const struct ieee80211_txrx_stypes
mwifiex_mgmt_stypes[NUM_NL80211_IFTYPES] = {
	[NL80211_IFTYPE_STATION] = {
		.tx = BIT(IEEE80211_STYPE_ACTION >> 4) |
		      BIT(IEEE80211_STYPE_PROBE_RESP >> 4),
		.rx = BIT(IEEE80211_STYPE_ACTION >> 4) |
		      BIT(IEEE80211_STYPE_PROBE_REQ >> 4),
	},
	[NL80211_IFTYPE_AP] = {
		.tx = BIT(IEEE80211_STYPE_ACTION >> 4) |
		      BIT(IEEE80211_STYPE_PROBE_RESP >> 4),
		.rx = BIT(IEEE80211_STYPE_ACTION >> 4) |
		      BIT(IEEE80211_STYPE_PROBE_REQ >> 4),
	},
	[NL80211_IFTYPE_P2P_CLIENT] = {
		.tx = BIT(IEEE80211_STYPE_ACTION >> 4) |
		      BIT(IEEE80211_STYPE_PROBE_RESP >> 4),
		.rx = BIT(IEEE80211_STYPE_ACTION >> 4) |
		      BIT(IEEE80211_STYPE_PROBE_REQ >> 4),
	},
	[NL80211_IFTYPE_P2P_GO] = {
		.tx = BIT(IEEE80211_STYPE_ACTION >> 4) |
		      BIT(IEEE80211_STYPE_PROBE_RESP >> 4),
		.rx = BIT(IEEE80211_STYPE_ACTION >> 4) |
		      BIT(IEEE80211_STYPE_PROBE_REQ >> 4),
	},
};

/*
 * CFG802.11 operation handler for setting bit rates.
 *
 * Function configures data rates to firmware using bitrate mask
 * provided by cfg80211.
 */
static int mwifiex_cfg80211_set_bitrate_mask(struct wiphy *wiphy,
				struct net_device *dev,
				const u8 *peer,
				const struct cfg80211_bitrate_mask *mask)
{
	struct mwifiex_private *priv = mwifiex_netdev_get_priv(dev);
	u16 bitmap_rates[MAX_BITMAP_RATES_SIZE];
	enum nl80211_band band;
	struct mwifiex_adapter *adapter = priv->adapter;

	if (!priv->media_connected) {
		mwifiex_dbg(adapter, ERROR,
			    "Can not set Tx data rate in disconnected state\n");
		return -EINVAL;
	}

	band = mwifiex_band_to_radio_type(priv->curr_bss_params.band);

	memset(bitmap_rates, 0, sizeof(bitmap_rates));

	/* Fill HR/DSSS rates. */
	if (band == NL80211_BAND_2GHZ)
		bitmap_rates[0] = mask->control[band].legacy & 0x000f;

	/* Fill OFDM rates */
	if (band == NL80211_BAND_2GHZ)
		bitmap_rates[1] = (mask->control[band].legacy & 0x0ff0) >> 4;
	else
		bitmap_rates[1] = mask->control[band].legacy;

	/* Fill HT MCS rates */
	bitmap_rates[2] = mask->control[band].ht_mcs[0];
	if (adapter->hw_dev_mcs_support == HT_STREAM_2X2)
		bitmap_rates[2] |= mask->control[band].ht_mcs[1] << 8;

       /* Fill VHT MCS rates */
	if (adapter->fw_api_ver == MWIFIEX_FW_V15) {
		bitmap_rates[10] = mask->control[band].vht_mcs[0];
		if (adapter->hw_dev_mcs_support == HT_STREAM_2X2)
			bitmap_rates[11] = mask->control[band].vht_mcs[1];
	}

	return mwifiex_send_cmd(priv, HostCmd_CMD_TX_RATE_CFG,
				HostCmd_ACT_GEN_SET, 0, bitmap_rates, true);
}

/*
 * CFG802.11 operation handler for connection quality monitoring.
 *
 * This function subscribes/unsubscribes HIGH_RSSI and LOW_RSSI
 * events to FW.
 */
static int mwifiex_cfg80211_set_cqm_rssi_config(struct wiphy *wiphy,
						struct net_device *dev,
						s32 rssi_thold, u32 rssi_hyst)
{
	struct mwifiex_private *priv = mwifiex_netdev_get_priv(dev);
	struct mwifiex_ds_misc_subsc_evt subsc_evt;

	priv->cqm_rssi_thold = rssi_thold;
	priv->cqm_rssi_hyst = rssi_hyst;

	memset(&subsc_evt, 0x00, sizeof(struct mwifiex_ds_misc_subsc_evt));
	subsc_evt.events = BITMASK_BCN_RSSI_LOW | BITMASK_BCN_RSSI_HIGH;

	/* Subscribe/unsubscribe low and high rssi events */
	if (rssi_thold && rssi_hyst) {
		subsc_evt.action = HostCmd_ACT_BITWISE_SET;
		subsc_evt.bcn_l_rssi_cfg.abs_value = abs(rssi_thold);
		subsc_evt.bcn_h_rssi_cfg.abs_value = abs(rssi_thold);
		subsc_evt.bcn_l_rssi_cfg.evt_freq = 1;
		subsc_evt.bcn_h_rssi_cfg.evt_freq = 1;
		return mwifiex_send_cmd(priv,
					HostCmd_CMD_802_11_SUBSCRIBE_EVENT,
					0, 0, &subsc_evt, true);
	} else {
		subsc_evt.action = HostCmd_ACT_BITWISE_CLR;
		return mwifiex_send_cmd(priv,
					HostCmd_CMD_802_11_SUBSCRIBE_EVENT,
					0, 0, &subsc_evt, true);
	}

	return 0;
}

/* cfg80211 operation handler for change_beacon.
 * Function retrieves and sets modified management IEs to FW.
 */
static int mwifiex_cfg80211_change_beacon(struct wiphy *wiphy,
					  struct net_device *dev,
					  struct cfg80211_beacon_data *data)
{
	struct mwifiex_private *priv = mwifiex_netdev_get_priv(dev);
	struct mwifiex_adapter *adapter = priv->adapter;

	mwifiex_cancel_scan(adapter);

	if (GET_BSS_ROLE(priv) != MWIFIEX_BSS_ROLE_UAP) {
		mwifiex_dbg(priv->adapter, ERROR,
			    "%s: bss_type mismatched\n", __func__);
		return -EINVAL;
	}

	if (!priv->bss_started) {
		mwifiex_dbg(priv->adapter, ERROR,
			    "%s: bss not started\n", __func__);
		return -EINVAL;
	}

	if (mwifiex_set_mgmt_ies(priv, data)) {
		mwifiex_dbg(priv->adapter, ERROR,
			    "%s: setting mgmt ies failed\n", __func__);
		return -EFAULT;
	}

	return 0;
}

/* cfg80211 operation handler for del_station.
 * Function deauthenticates station which value is provided in mac parameter.
 * If mac is NULL/broadcast, all stations in associated station list are
 * deauthenticated. If bss is not started or there are no stations in
 * associated stations list, no action is taken.
 */
static int
mwifiex_cfg80211_del_station(struct wiphy *wiphy, struct net_device *dev,
			     struct station_del_parameters *params)
{
	struct mwifiex_private *priv = mwifiex_netdev_get_priv(dev);
	struct mwifiex_sta_node *sta_node;
	u8 deauth_mac[ETH_ALEN];
	unsigned long flags;

	if (!priv->bss_started && priv->wdev.cac_started) {
		mwifiex_dbg(priv->adapter, INFO, "%s: abort CAC!\n", __func__);
		mwifiex_abort_cac(priv);
	}

	if (list_empty(&priv->sta_list) || !priv->bss_started)
		return 0;

	if (!params->mac || is_broadcast_ether_addr(params->mac))
		return 0;

	mwifiex_dbg(priv->adapter, INFO, "%s: mac address %pM\n",
		    __func__, params->mac);

	eth_zero_addr(deauth_mac);

	spin_lock_irqsave(&priv->sta_list_spinlock, flags);
	sta_node = mwifiex_get_sta_entry(priv, params->mac);
	if (sta_node)
		ether_addr_copy(deauth_mac, params->mac);
	spin_unlock_irqrestore(&priv->sta_list_spinlock, flags);

	if (is_valid_ether_addr(deauth_mac)) {
		if (mwifiex_send_cmd(priv, HostCmd_CMD_UAP_STA_DEAUTH,
				     HostCmd_ACT_GEN_SET, 0,
				     deauth_mac, true))
			return -1;
	}

	return 0;
}

static int
mwifiex_cfg80211_set_antenna(struct wiphy *wiphy, u32 tx_ant, u32 rx_ant)
{
	struct mwifiex_adapter *adapter = mwifiex_cfg80211_get_adapter(wiphy);
	struct mwifiex_private *priv = mwifiex_get_priv(adapter,
							MWIFIEX_BSS_ROLE_ANY);
	struct mwifiex_ds_ant_cfg ant_cfg;

	if (!tx_ant || !rx_ant)
		return -EOPNOTSUPP;

	if (adapter->hw_dev_mcs_support != HT_STREAM_2X2) {
		/* Not a MIMO chip. User should provide specific antenna number
		 * for Tx/Rx path or enable all antennas for diversity
		 */
		if (tx_ant != rx_ant)
			return -EOPNOTSUPP;

		if ((tx_ant & (tx_ant - 1)) &&
		    (tx_ant != BIT(adapter->number_of_antenna) - 1))
			return -EOPNOTSUPP;

		if ((tx_ant == BIT(adapter->number_of_antenna) - 1) &&
		    (priv->adapter->number_of_antenna > 1)) {
			tx_ant = RF_ANTENNA_AUTO;
			rx_ant = RF_ANTENNA_AUTO;
		}
	} else {
		struct ieee80211_sta_ht_cap *ht_info;
		int rx_mcs_supp;
		enum nl80211_band band;

		if ((tx_ant == 0x1 && rx_ant == 0x1)) {
			adapter->user_dev_mcs_support = HT_STREAM_1X1;
			if (adapter->is_hw_11ac_capable)
				adapter->usr_dot_11ac_mcs_support =
						MWIFIEX_11AC_MCS_MAP_1X1;
		} else {
			adapter->user_dev_mcs_support = HT_STREAM_2X2;
			if (adapter->is_hw_11ac_capable)
				adapter->usr_dot_11ac_mcs_support =
						MWIFIEX_11AC_MCS_MAP_2X2;
		}

		for (band = 0; band < NUM_NL80211_BANDS; band++) {
			if (!adapter->wiphy->bands[band])
				continue;

			ht_info = &adapter->wiphy->bands[band]->ht_cap;
			rx_mcs_supp =
				GET_RXMCSSUPP(adapter->user_dev_mcs_support);
			memset(&ht_info->mcs, 0, adapter->number_of_antenna);
			memset(&ht_info->mcs, 0xff, rx_mcs_supp);
		}
	}

	ant_cfg.tx_ant = tx_ant;
	ant_cfg.rx_ant = rx_ant;

	return mwifiex_send_cmd(priv, HostCmd_CMD_RF_ANTENNA,
				HostCmd_ACT_GEN_SET, 0, &ant_cfg, true);
}

static int
mwifiex_cfg80211_get_antenna(struct wiphy *wiphy, u32 *tx_ant, u32 *rx_ant)
{
	struct mwifiex_adapter *adapter = mwifiex_cfg80211_get_adapter(wiphy);
	struct mwifiex_private *priv = mwifiex_get_priv(adapter,
							MWIFIEX_BSS_ROLE_ANY);
	mwifiex_send_cmd(priv, HostCmd_CMD_RF_ANTENNA,
			 HostCmd_ACT_GEN_GET, 0, NULL, true);

	*tx_ant = priv->tx_ant;
	*rx_ant = priv->rx_ant;

	return 0;
}

/* cfg80211 operation handler for stop ap.
 * Function stops BSS running at uAP interface.
 */
static int mwifiex_cfg80211_stop_ap(struct wiphy *wiphy, struct net_device *dev)
{
	struct mwifiex_private *priv = mwifiex_netdev_get_priv(dev);

	mwifiex_abort_cac(priv);

	if (mwifiex_del_mgmt_ies(priv))
		mwifiex_dbg(priv->adapter, ERROR,
			    "Failed to delete mgmt IEs!\n");

	priv->ap_11n_enabled = 0;
	memset(&priv->bss_cfg, 0, sizeof(priv->bss_cfg));

	if (mwifiex_send_cmd(priv, HostCmd_CMD_UAP_BSS_STOP,
			     HostCmd_ACT_GEN_SET, 0, NULL, true)) {
		mwifiex_dbg(priv->adapter, ERROR,
			    "Failed to stop the BSS\n");
		return -1;
	}

	if (mwifiex_send_cmd(priv, HOST_CMD_APCMD_SYS_RESET,
			     HostCmd_ACT_GEN_SET, 0, NULL, true)) {
		mwifiex_dbg(priv->adapter, ERROR,
			    "Failed to reset BSS\n");
		return -1;
	}

	if (netif_carrier_ok(priv->netdev))
		netif_carrier_off(priv->netdev);
	mwifiex_stop_net_dev_queue(priv->netdev, priv->adapter);

	return 0;
}

/* cfg80211 operation handler for start_ap.
 * Function sets beacon period, DTIM period, SSID and security into
 * AP config structure.
 * AP is configured with these settings and BSS is started.
 */
static int mwifiex_cfg80211_start_ap(struct wiphy *wiphy,
				     struct net_device *dev,
				     struct cfg80211_ap_settings *params)
{
	struct mwifiex_uap_bss_param *bss_cfg;
	struct mwifiex_private *priv = mwifiex_netdev_get_priv(dev);

	if (GET_BSS_ROLE(priv) != MWIFIEX_BSS_ROLE_UAP)
		return -1;

	bss_cfg = kzalloc(sizeof(struct mwifiex_uap_bss_param), GFP_KERNEL);
	if (!bss_cfg)
		return -ENOMEM;

	mwifiex_set_sys_config_invalid_data(bss_cfg);

	if (params->beacon_interval)
		bss_cfg->beacon_period = params->beacon_interval;
	if (params->dtim_period)
		bss_cfg->dtim_period = params->dtim_period;

	if (params->ssid && params->ssid_len) {
		memcpy(bss_cfg->ssid.ssid, params->ssid, params->ssid_len);
		bss_cfg->ssid.ssid_len = params->ssid_len;
	}
	if (params->inactivity_timeout > 0) {
		/* sta_ao_timer/ps_sta_ao_timer is in unit of 100ms */
		bss_cfg->sta_ao_timer = 10 * params->inactivity_timeout;
		bss_cfg->ps_sta_ao_timer = 10 * params->inactivity_timeout;
	}

	switch (params->hidden_ssid) {
	case NL80211_HIDDEN_SSID_NOT_IN_USE:
		bss_cfg->bcast_ssid_ctl = 1;
		break;
	case NL80211_HIDDEN_SSID_ZERO_LEN:
		bss_cfg->bcast_ssid_ctl = 0;
		break;
	case NL80211_HIDDEN_SSID_ZERO_CONTENTS:
		/* firmware doesn't support this type of hidden SSID */
	default:
		kfree(bss_cfg);
		return -EINVAL;
	}

	mwifiex_uap_set_channel(priv, bss_cfg, params->chandef);
	mwifiex_set_uap_rates(bss_cfg, params);

	if (mwifiex_set_secure_params(priv, bss_cfg, params)) {
		mwifiex_dbg(priv->adapter, ERROR,
			    "Failed to parse security parameters!\n");
		goto out;
	}

	mwifiex_set_ht_params(priv, bss_cfg, params);

	if (priv->adapter->is_hw_11ac_capable) {
		mwifiex_set_vht_params(priv, bss_cfg, params);
		mwifiex_set_vht_width(priv, params->chandef.width,
				      priv->ap_11ac_enabled);
	}

	if (priv->ap_11ac_enabled)
		mwifiex_set_11ac_ba_params(priv);
	else
		mwifiex_set_ba_params(priv);

	mwifiex_set_wmm_params(priv, bss_cfg, params);

	if (mwifiex_is_11h_active(priv))
		mwifiex_set_tpc_params(priv, bss_cfg, params);

	if (mwifiex_is_11h_active(priv) &&
	    !cfg80211_chandef_dfs_required(wiphy, &params->chandef,
					   priv->bss_mode)) {
		mwifiex_dbg(priv->adapter, INFO,
			    "Disable 11h extensions in FW\n");
		if (mwifiex_11h_activate(priv, false)) {
			mwifiex_dbg(priv->adapter, ERROR,
				    "Failed to disable 11h extensions!!");
			goto out;
		}
		priv->state_11h.is_11h_active = false;
	}

	mwifiex_config_uap_11d(priv, &params->beacon);

	if (mwifiex_config_start_uap(priv, bss_cfg)) {
		mwifiex_dbg(priv->adapter, ERROR,
			    "Failed to start AP\n");
		goto out;
	}

	if (mwifiex_set_mgmt_ies(priv, &params->beacon))
		goto out;

	if (!netif_carrier_ok(priv->netdev))
		netif_carrier_on(priv->netdev);
	mwifiex_wake_up_net_dev_queue(priv->netdev, priv->adapter);

	memcpy(&priv->bss_cfg, bss_cfg, sizeof(priv->bss_cfg));
	kfree(bss_cfg);
	return 0;

out:
	kfree(bss_cfg);
	return -1;
}

/*
 * CFG802.11 operation handler for disconnection request.
 *
 * This function does not work when there is already a disconnection
 * procedure going on.
 */
static int
mwifiex_cfg80211_disconnect(struct wiphy *wiphy, struct net_device *dev,
			    u16 reason_code)
{
	struct mwifiex_private *priv = mwifiex_netdev_get_priv(dev);

	if (!mwifiex_stop_bg_scan(priv))
		cfg80211_sched_scan_stopped_rtnl(priv->wdev.wiphy, 0);

	if (mwifiex_deauthenticate(priv, NULL))
		return -EFAULT;

	eth_zero_addr(priv->cfg_bssid);
	priv->hs2_enabled = false;

	return 0;
}

/*
 * This function informs the CFG802.11 subsystem of a new IBSS.
 *
 * The following information are sent to the CFG802.11 subsystem
 * to register the new IBSS. If we do not register the new IBSS,
 * a kernel panic will result.
 *      - SSID
 *      - SSID length
 *      - BSSID
 *      - Channel
 */
static int mwifiex_cfg80211_inform_ibss_bss(struct mwifiex_private *priv)
{
	struct ieee80211_channel *chan;
	struct mwifiex_bss_info bss_info;
	struct cfg80211_bss *bss;
	int ie_len;
	u8 ie_buf[IEEE80211_MAX_SSID_LEN + sizeof(struct ieee_types_header)];
	enum nl80211_band band;

	if (mwifiex_get_bss_info(priv, &bss_info))
		return -1;

	ie_buf[0] = WLAN_EID_SSID;
	ie_buf[1] = bss_info.ssid.ssid_len;

	memcpy(&ie_buf[sizeof(struct ieee_types_header)],
	       &bss_info.ssid.ssid, bss_info.ssid.ssid_len);
	ie_len = ie_buf[1] + sizeof(struct ieee_types_header);

	band = mwifiex_band_to_radio_type(priv->curr_bss_params.band);
	chan = ieee80211_get_channel(priv->wdev.wiphy,
			ieee80211_channel_to_frequency(bss_info.bss_chan,
						       band));

	bss = cfg80211_inform_bss(priv->wdev.wiphy, chan,
				  CFG80211_BSS_FTYPE_UNKNOWN,
				  bss_info.bssid, 0, WLAN_CAPABILITY_IBSS,
				  0, ie_buf, ie_len, 0, GFP_KERNEL);
	if (bss) {
		cfg80211_put_bss(priv->wdev.wiphy, bss);
		ether_addr_copy(priv->cfg_bssid, bss_info.bssid);
	}

	return 0;
}

/*
 * This function connects with a BSS.
 *
 * This function handles both Infra and Ad-Hoc modes. It also performs
 * validity checking on the provided parameters, disconnects from the
 * current BSS (if any), sets up the association/scan parameters,
 * including security settings, and performs specific SSID scan before
 * trying to connect.
 *
 * For Infra mode, the function returns failure if the specified SSID
 * is not found in scan table. However, for Ad-Hoc mode, it can create
 * the IBSS if it does not exist. On successful completion in either case,
 * the function notifies the CFG802.11 subsystem of the new BSS connection.
 */
static int
mwifiex_cfg80211_assoc(struct mwifiex_private *priv, size_t ssid_len,
		       const u8 *ssid, const u8 *bssid, int mode,
		       struct ieee80211_channel *channel,
		       struct cfg80211_connect_params *sme, bool privacy)
{
	struct cfg80211_ssid req_ssid;
	int ret, auth_type = 0;
	struct cfg80211_bss *bss = NULL;
	u8 is_scanning_required = 0;

	memset(&req_ssid, 0, sizeof(struct cfg80211_ssid));

	req_ssid.ssid_len = ssid_len;
	if (ssid_len > IEEE80211_MAX_SSID_LEN) {
		mwifiex_dbg(priv->adapter, ERROR, "invalid SSID - aborting\n");
		return -EINVAL;
	}

	memcpy(req_ssid.ssid, ssid, ssid_len);
	if (!req_ssid.ssid_len || req_ssid.ssid[0] < 0x20) {
		mwifiex_dbg(priv->adapter, ERROR, "invalid SSID - aborting\n");
		return -EINVAL;
	}

	/* As this is new association, clear locally stored
	 * keys and security related flags */
	priv->sec_info.wpa_enabled = false;
	priv->sec_info.wpa2_enabled = false;
	priv->wep_key_curr_index = 0;
	priv->sec_info.encryption_mode = 0;
	priv->sec_info.is_authtype_auto = 0;
	ret = mwifiex_set_encode(priv, NULL, NULL, 0, 0, NULL, 1);

	if (mode == NL80211_IFTYPE_ADHOC) {
		u16 enable = true;

		/* set ibss coalescing_status */
		ret = mwifiex_send_cmd(
				priv,
				HostCmd_CMD_802_11_IBSS_COALESCING_STATUS,
				HostCmd_ACT_GEN_SET, 0, &enable, true);
		if (ret)
			return ret;

		/* "privacy" is set only for ad-hoc mode */
		if (privacy) {
			/*
			 * Keep WLAN_CIPHER_SUITE_WEP104 for now so that
			 * the firmware can find a matching network from the
			 * scan. The cfg80211 does not give us the encryption
			 * mode at this stage so just setting it to WEP here.
			 */
			priv->sec_info.encryption_mode =
					WLAN_CIPHER_SUITE_WEP104;
			priv->sec_info.authentication_mode =
					NL80211_AUTHTYPE_OPEN_SYSTEM;
		}

		goto done;
	}

	/* Now handle infra mode. "sme" is valid for infra mode only */
	if (sme->auth_type == NL80211_AUTHTYPE_AUTOMATIC) {
		auth_type = NL80211_AUTHTYPE_OPEN_SYSTEM;
		priv->sec_info.is_authtype_auto = 1;
	} else {
		auth_type = sme->auth_type;
	}

	if (sme->crypto.n_ciphers_pairwise) {
		priv->sec_info.encryption_mode =
						sme->crypto.ciphers_pairwise[0];
		priv->sec_info.authentication_mode = auth_type;
	}

	if (sme->crypto.cipher_group) {
		priv->sec_info.encryption_mode = sme->crypto.cipher_group;
		priv->sec_info.authentication_mode = auth_type;
	}
	if (sme->ie)
		ret = mwifiex_set_gen_ie(priv, sme->ie, sme->ie_len);

	if (sme->key) {
		if (mwifiex_is_alg_wep(priv->sec_info.encryption_mode)) {
			mwifiex_dbg(priv->adapter, INFO,
				    "info: setting wep encryption\t"
				    "with key len %d\n", sme->key_len);
			priv->wep_key_curr_index = sme->key_idx;
			ret = mwifiex_set_encode(priv, NULL, sme->key,
						 sme->key_len, sme->key_idx,
						 NULL, 0);
		}
	}
done:
	/*
	 * Scan entries are valid for some time (15 sec). So we can save one
	 * active scan time if we just try cfg80211_get_bss first. If it fails
	 * then request scan and cfg80211_get_bss() again for final output.
	 */
	while (1) {
		if (is_scanning_required) {
			/* Do specific SSID scanning */
			if (mwifiex_request_scan(priv, &req_ssid)) {
				mwifiex_dbg(priv->adapter, ERROR, "scan error\n");
				return -EFAULT;
			}
		}

		/* Find the BSS we want using available scan results */
		if (mode == NL80211_IFTYPE_ADHOC)
			bss = cfg80211_get_bss(priv->wdev.wiphy, channel,
					       bssid, ssid, ssid_len,
					       IEEE80211_BSS_TYPE_IBSS,
					       IEEE80211_PRIVACY_ANY);
		else
			bss = cfg80211_get_bss(priv->wdev.wiphy, channel,
					       bssid, ssid, ssid_len,
					       IEEE80211_BSS_TYPE_ESS,
					       IEEE80211_PRIVACY_ANY);

		if (!bss) {
			if (is_scanning_required) {
				mwifiex_dbg(priv->adapter, WARN,
					    "assoc: requested bss not found in scan results\n");
				break;
			}
			is_scanning_required = 1;
		} else {
			mwifiex_dbg(priv->adapter, MSG,
				    "info: trying to associate to '%.*s' bssid %pM\n",
				    req_ssid.ssid_len, (char *)req_ssid.ssid,
				    bss->bssid);
			memcpy(&priv->cfg_bssid, bss->bssid, ETH_ALEN);
			break;
		}
	}

	ret = mwifiex_bss_start(priv, bss, &req_ssid);
	if (ret)
		return ret;

	if (mode == NL80211_IFTYPE_ADHOC) {
		/* Inform the BSS information to kernel, otherwise
		 * kernel will give a panic after successful assoc */
		if (mwifiex_cfg80211_inform_ibss_bss(priv))
			return -EFAULT;
	}

	return ret;
}

/*
 * CFG802.11 operation handler for association request.
 *
 * This function does not work when the current mode is set to Ad-Hoc, or
 * when there is already an association procedure going on. The given BSS
 * information is used to associate.
 */
static int
mwifiex_cfg80211_connect(struct wiphy *wiphy, struct net_device *dev,
			 struct cfg80211_connect_params *sme)
{
	struct mwifiex_private *priv = mwifiex_netdev_get_priv(dev);
	struct mwifiex_adapter *adapter = priv->adapter;
	int ret;

	if (GET_BSS_ROLE(priv) != MWIFIEX_BSS_ROLE_STA) {
		mwifiex_dbg(adapter, ERROR,
			    "%s: reject infra assoc request in non-STA role\n",
			    dev->name);
		return -EINVAL;
	}

	if (priv->wdev.current_bss) {
		mwifiex_dbg(adapter, ERROR,
			    "%s: already connected\n", dev->name);
		return -EALREADY;
	}

	if (priv->scan_block)
		priv->scan_block = false;

	if (adapter->surprise_removed || adapter->is_cmd_timedout) {
		mwifiex_dbg(adapter, ERROR,
			    "%s: Ignore connection.\t"
			    "Card removed or FW in bad state\n",
			    dev->name);
		return -EFAULT;
	}

	mwifiex_dbg(adapter, INFO,
		    "info: Trying to associate to %.*s and bssid %pM\n",
		    (int)sme->ssid_len, (char *)sme->ssid, sme->bssid);

	if (!mwifiex_stop_bg_scan(priv))
		cfg80211_sched_scan_stopped_rtnl(priv->wdev.wiphy, 0);

	ret = mwifiex_cfg80211_assoc(priv, sme->ssid_len, sme->ssid, sme->bssid,
				     priv->bss_mode, sme->channel, sme, 0);
	if (!ret) {
		cfg80211_connect_result(priv->netdev, priv->cfg_bssid, NULL, 0,
					NULL, 0, WLAN_STATUS_SUCCESS,
					GFP_KERNEL);
		mwifiex_dbg(priv->adapter, MSG,
			    "info: associated to bssid %pM successfully\n",
			    priv->cfg_bssid);
		if (ISSUPP_TDLS_ENABLED(priv->adapter->fw_cap_info) &&
		    priv->adapter->auto_tdls &&
		    priv->bss_type == MWIFIEX_BSS_TYPE_STA)
			mwifiex_setup_auto_tdls_timer(priv);
	} else {
		mwifiex_dbg(priv->adapter, ERROR,
			    "info: association to bssid %pM failed\n",
			    priv->cfg_bssid);
		eth_zero_addr(priv->cfg_bssid);

		if (ret > 0)
			cfg80211_connect_result(priv->netdev, priv->cfg_bssid,
						NULL, 0, NULL, 0, ret,
						GFP_KERNEL);
		else
			cfg80211_connect_result(priv->netdev, priv->cfg_bssid,
						NULL, 0, NULL, 0,
						WLAN_STATUS_UNSPECIFIED_FAILURE,
						GFP_KERNEL);
	}

	return 0;
}

/*
 * This function sets following parameters for ibss network.
 *  -  channel
 *  -  start band
 *  -  11n flag
 *  -  secondary channel offset
 */
static int mwifiex_set_ibss_params(struct mwifiex_private *priv,
				   struct cfg80211_ibss_params *params)
{
	struct mwifiex_adapter *adapter = priv->adapter;
	int index = 0, i;
	u8 config_bands = 0;

	if (params->chandef.chan->band == NL80211_BAND_2GHZ) {
		if (!params->basic_rates) {
			config_bands = BAND_B | BAND_G;
		} else {
			for (i = 0; i < mwifiex_band_2ghz.n_bitrates; i++) {
				/*
				 * Rates below 6 Mbps in the table are CCK
				 * rates; 802.11b and from 6 they are OFDM;
				 * 802.11G
				 */
				if (mwifiex_rates[i].bitrate == 60) {
					index = 1 << i;
					break;
				}
			}

			if (params->basic_rates < index) {
				config_bands = BAND_B;
			} else {
				config_bands = BAND_G;
				if (params->basic_rates % index)
					config_bands |= BAND_B;
			}
		}

		if (cfg80211_get_chandef_type(&params->chandef) !=
						NL80211_CHAN_NO_HT)
			config_bands |= BAND_G | BAND_GN;
	} else {
		if (cfg80211_get_chandef_type(&params->chandef) ==
						NL80211_CHAN_NO_HT)
			config_bands = BAND_A;
		else
			config_bands = BAND_AN | BAND_A;
	}

	if (!((config_bands | adapter->fw_bands) & ~adapter->fw_bands)) {
		adapter->config_bands = config_bands;
		adapter->adhoc_start_band = config_bands;

		if ((config_bands & BAND_GN) || (config_bands & BAND_AN))
			adapter->adhoc_11n_enabled = true;
		else
			adapter->adhoc_11n_enabled = false;
	}

	adapter->sec_chan_offset =
		mwifiex_chan_type_to_sec_chan_offset(
			cfg80211_get_chandef_type(&params->chandef));
	priv->adhoc_channel = ieee80211_frequency_to_channel(
				params->chandef.chan->center_freq);

	mwifiex_dbg(adapter, INFO,
		    "info: set ibss band %d, chan %d, chan offset %d\n",
		    config_bands, priv->adhoc_channel,
		    adapter->sec_chan_offset);

	return 0;
}

/*
 * CFG802.11 operation handler to join an IBSS.
 *
 * This function does not work in any mode other than Ad-Hoc, or if
 * a join operation is already in progress.
 */
static int
mwifiex_cfg80211_join_ibss(struct wiphy *wiphy, struct net_device *dev,
			   struct cfg80211_ibss_params *params)
{
	struct mwifiex_private *priv = mwifiex_netdev_get_priv(dev);
	int ret = 0;

	if (priv->bss_mode != NL80211_IFTYPE_ADHOC) {
		mwifiex_dbg(priv->adapter, ERROR,
			    "request to join ibss received\t"
			    "when station is not in ibss mode\n");
		goto done;
	}

	mwifiex_dbg(priv->adapter, MSG,
		    "info: trying to join to %.*s and bssid %pM\n",
		    params->ssid_len, (char *)params->ssid, params->bssid);

	mwifiex_set_ibss_params(priv, params);

	ret = mwifiex_cfg80211_assoc(priv, params->ssid_len, params->ssid,
				     params->bssid, priv->bss_mode,
				     params->chandef.chan, NULL,
				     params->privacy);
done:
	if (!ret) {
		cfg80211_ibss_joined(priv->netdev, priv->cfg_bssid,
				     params->chandef.chan, GFP_KERNEL);
		mwifiex_dbg(priv->adapter, MSG,
			    "info: joined/created adhoc network with bssid\t"
			    "%pM successfully\n", priv->cfg_bssid);
	} else {
		mwifiex_dbg(priv->adapter, ERROR,
			    "info: failed creating/joining adhoc network\n");
	}

	return ret;
}

/*
 * CFG802.11 operation handler to leave an IBSS.
 *
 * This function does not work if a leave operation is
 * already in progress.
 */
static int
mwifiex_cfg80211_leave_ibss(struct wiphy *wiphy, struct net_device *dev)
{
	struct mwifiex_private *priv = mwifiex_netdev_get_priv(dev);

	mwifiex_dbg(priv->adapter, MSG, "info: disconnecting from essid %pM\n",
		    priv->cfg_bssid);
	if (mwifiex_deauthenticate(priv, NULL))
		return -EFAULT;

	eth_zero_addr(priv->cfg_bssid);

	return 0;
}

/*
 * CFG802.11 operation handler for scan request.
 *
 * This function issues a scan request to the firmware based upon
 * the user specified scan configuration. On successful completion,
 * it also informs the results.
 */
static int
mwifiex_cfg80211_scan(struct wiphy *wiphy,
		      struct cfg80211_scan_request *request)
{
	struct net_device *dev = request->wdev->netdev;
	struct mwifiex_private *priv = mwifiex_netdev_get_priv(dev);
	int i, offset, ret;
	struct ieee80211_channel *chan;
	struct ieee_types_header *ie;
	struct mwifiex_user_scan_cfg *user_scan_cfg;

	mwifiex_dbg(priv->adapter, CMD,
		    "info: received scan request on %s\n", dev->name);

	/* Block scan request if scan operation or scan cleanup when interface
	 * is disabled is in process
	 */
	if (priv->scan_request || priv->scan_aborting) {
		mwifiex_dbg(priv->adapter, WARN,
			    "cmd: Scan already in process..\n");
		return -EBUSY;
	}

	if (!priv->wdev.current_bss && priv->scan_block)
		priv->scan_block = false;

	if (!mwifiex_stop_bg_scan(priv))
		cfg80211_sched_scan_stopped_rtnl(priv->wdev.wiphy, 0);

	user_scan_cfg = kzalloc(sizeof(*user_scan_cfg), GFP_KERNEL);
	if (!user_scan_cfg)
		return -ENOMEM;

	priv->scan_request = request;

	if (request->flags & NL80211_SCAN_FLAG_RANDOM_ADDR) {
		ether_addr_copy(priv->random_mac, request->mac_addr);
		for (i = 0; i < ETH_ALEN; i++) {
			priv->random_mac[i] &= request->mac_addr_mask[i];
			priv->random_mac[i] |= get_random_int() &
					       ~(request->mac_addr_mask[i]);
		}
		ether_addr_copy(user_scan_cfg->random_mac, priv->random_mac);
	} else {
		eth_zero_addr(priv->random_mac);
	}

	user_scan_cfg->num_ssids = request->n_ssids;
	user_scan_cfg->ssid_list = request->ssids;

	if (request->ie && request->ie_len) {
		offset = 0;
		for (i = 0; i < MWIFIEX_MAX_VSIE_NUM; i++) {
			if (priv->vs_ie[i].mask != MWIFIEX_VSIE_MASK_CLEAR)
				continue;
			priv->vs_ie[i].mask = MWIFIEX_VSIE_MASK_SCAN;
			ie = (struct ieee_types_header *)(request->ie + offset);
			memcpy(&priv->vs_ie[i].ie, ie, sizeof(*ie) + ie->len);
			offset += sizeof(*ie) + ie->len;

			if (offset >= request->ie_len)
				break;
		}
	}

	for (i = 0; i < min_t(u32, request->n_channels,
			      MWIFIEX_USER_SCAN_CHAN_MAX); i++) {
		chan = request->channels[i];
		user_scan_cfg->chan_list[i].chan_number = chan->hw_value;
		user_scan_cfg->chan_list[i].radio_type = chan->band;

		if ((chan->flags & IEEE80211_CHAN_NO_IR) || !request->n_ssids)
			user_scan_cfg->chan_list[i].scan_type =
						MWIFIEX_SCAN_TYPE_PASSIVE;
		else
			user_scan_cfg->chan_list[i].scan_type =
						MWIFIEX_SCAN_TYPE_ACTIVE;

		user_scan_cfg->chan_list[i].scan_time = 0;
	}

	if (priv->adapter->scan_chan_gap_enabled &&
	    mwifiex_is_any_intf_active(priv))
		user_scan_cfg->scan_chan_gap =
					      priv->adapter->scan_chan_gap_time;

	ret = mwifiex_scan_networks(priv, user_scan_cfg);
	kfree(user_scan_cfg);
	if (ret) {
		mwifiex_dbg(priv->adapter, ERROR,
			    "scan failed: %d\n", ret);
		priv->scan_aborting = false;
		priv->scan_request = NULL;
		return ret;
	}

	if (request->ie && request->ie_len) {
		for (i = 0; i < MWIFIEX_MAX_VSIE_NUM; i++) {
			if (priv->vs_ie[i].mask == MWIFIEX_VSIE_MASK_SCAN) {
				priv->vs_ie[i].mask = MWIFIEX_VSIE_MASK_CLEAR;
				memset(&priv->vs_ie[i].ie, 0,
				       MWIFIEX_MAX_VSIE_LEN);
			}
		}
	}
	return 0;
}

/* CFG802.11 operation handler for sched_scan_start.
 *
 * This function issues a bgscan config request to the firmware based upon
 * the user specified sched_scan configuration. On successful completion,
 * firmware will generate BGSCAN_REPORT event, driver should issue bgscan
 * query command to get sched_scan results from firmware.
 */
static int
mwifiex_cfg80211_sched_scan_start(struct wiphy *wiphy,
				  struct net_device *dev,
				  struct cfg80211_sched_scan_request *request)
{
	struct mwifiex_private *priv = mwifiex_netdev_get_priv(dev);
	int i, offset;
	struct ieee80211_channel *chan;
	struct mwifiex_bg_scan_cfg *bgscan_cfg;
	struct ieee_types_header *ie;

	if (!request || (!request->n_ssids && !request->n_match_sets)) {
		wiphy_err(wiphy, "%s : Invalid Sched_scan parameters",
			  __func__);
		return -EINVAL;
	}

	wiphy_info(wiphy, "sched_scan start : n_ssids=%d n_match_sets=%d ",
		   request->n_ssids, request->n_match_sets);
	wiphy_info(wiphy, "n_channels=%d interval=%d ie_len=%d\n",
		   request->n_channels, request->scan_plans->interval,
		   (int)request->ie_len);

	bgscan_cfg = kzalloc(sizeof(*bgscan_cfg), GFP_KERNEL);
	if (!bgscan_cfg)
		return -ENOMEM;

	if (priv->scan_request || priv->scan_aborting)
		bgscan_cfg->start_later = true;

	bgscan_cfg->num_ssids = request->n_match_sets;
	bgscan_cfg->ssid_list = request->match_sets;

	if (request->ie && request->ie_len) {
		offset = 0;
		for (i = 0; i < MWIFIEX_MAX_VSIE_NUM; i++) {
			if (priv->vs_ie[i].mask != MWIFIEX_VSIE_MASK_CLEAR)
				continue;
			priv->vs_ie[i].mask = MWIFIEX_VSIE_MASK_BGSCAN;
			ie = (struct ieee_types_header *)(request->ie + offset);
			memcpy(&priv->vs_ie[i].ie, ie, sizeof(*ie) + ie->len);
			offset += sizeof(*ie) + ie->len;

			if (offset >= request->ie_len)
				break;
		}
	}

	for (i = 0; i < min_t(u32, request->n_channels,
			      MWIFIEX_BG_SCAN_CHAN_MAX); i++) {
		chan = request->channels[i];
		bgscan_cfg->chan_list[i].chan_number = chan->hw_value;
		bgscan_cfg->chan_list[i].radio_type = chan->band;

		if ((chan->flags & IEEE80211_CHAN_NO_IR) || !request->n_ssids)
			bgscan_cfg->chan_list[i].scan_type =
						MWIFIEX_SCAN_TYPE_PASSIVE;
		else
			bgscan_cfg->chan_list[i].scan_type =
						MWIFIEX_SCAN_TYPE_ACTIVE;

		bgscan_cfg->chan_list[i].scan_time = 0;
	}

	bgscan_cfg->chan_per_scan = min_t(u32, request->n_channels,
					  MWIFIEX_BG_SCAN_CHAN_MAX);

	/* Use at least 15 second for per scan cycle */
	bgscan_cfg->scan_interval = (request->scan_plans->interval >
				     MWIFIEX_BGSCAN_INTERVAL) ?
				request->scan_plans->interval :
				MWIFIEX_BGSCAN_INTERVAL;

	bgscan_cfg->repeat_count = MWIFIEX_BGSCAN_REPEAT_COUNT;
	bgscan_cfg->report_condition = MWIFIEX_BGSCAN_SSID_MATCH |
				MWIFIEX_BGSCAN_WAIT_ALL_CHAN_DONE;
	bgscan_cfg->bss_type = MWIFIEX_BSS_MODE_INFRA;
	bgscan_cfg->action = MWIFIEX_BGSCAN_ACT_SET;
	bgscan_cfg->enable = true;
	if (request->min_rssi_thold != NL80211_SCAN_RSSI_THOLD_OFF) {
		bgscan_cfg->report_condition |= MWIFIEX_BGSCAN_SSID_RSSI_MATCH;
		bgscan_cfg->rssi_threshold = request->min_rssi_thold;
	}

	if (mwifiex_send_cmd(priv, HostCmd_CMD_802_11_BG_SCAN_CONFIG,
			     HostCmd_ACT_GEN_SET, 0, bgscan_cfg, true)) {
		kfree(bgscan_cfg);
		return -EFAULT;
	}

	priv->sched_scanning = true;

	kfree(bgscan_cfg);
	return 0;
}

/* CFG802.11 operation handler for sched_scan_stop.
 *
 * This function issues a bgscan config command to disable
 * previous bgscan configuration in the firmware
 */
static int mwifiex_cfg80211_sched_scan_stop(struct wiphy *wiphy,
					    struct net_device *dev, u64 reqid)
{
	struct mwifiex_private *priv = mwifiex_netdev_get_priv(dev);

	wiphy_info(wiphy, "sched scan stop!");
	mwifiex_stop_bg_scan(priv);

	return 0;
}

static void mwifiex_setup_vht_caps(struct ieee80211_sta_vht_cap *vht_info,
				   struct mwifiex_private *priv)
{
	struct mwifiex_adapter *adapter = priv->adapter;

	vht_info->vht_supported = true;

	vht_info->cap = adapter->hw_dot_11ac_dev_cap;
	/* Update MCS support for VHT */
	vht_info->vht_mcs.rx_mcs_map = cpu_to_le16(
				adapter->hw_dot_11ac_mcs_support & 0xFFFF);
	vht_info->vht_mcs.rx_highest = 0;
	vht_info->vht_mcs.tx_mcs_map = cpu_to_le16(
				adapter->hw_dot_11ac_mcs_support >> 16);
	vht_info->vht_mcs.tx_highest = 0;
}

/*
 * This function sets up the CFG802.11 specific HT capability fields
 * with default values.
 *
 * The following default values are set -
 *      - HT Supported = True
 *      - Maximum AMPDU length factor = IEEE80211_HT_MAX_AMPDU_64K
 *      - Minimum AMPDU spacing = IEEE80211_HT_MPDU_DENSITY_NONE
 *      - HT Capabilities supported by firmware
 *      - MCS information, Rx mask = 0xff
 *      - MCD information, Tx parameters = IEEE80211_HT_MCS_TX_DEFINED (0x01)
 */
static void
mwifiex_setup_ht_caps(struct ieee80211_sta_ht_cap *ht_info,
		      struct mwifiex_private *priv)
{
	int rx_mcs_supp;
	struct ieee80211_mcs_info mcs_set;
	u8 *mcs = (u8 *)&mcs_set;
	struct mwifiex_adapter *adapter = priv->adapter;

	ht_info->ht_supported = true;
	ht_info->ampdu_factor = IEEE80211_HT_MAX_AMPDU_64K;
	ht_info->ampdu_density = IEEE80211_HT_MPDU_DENSITY_NONE;

	memset(&ht_info->mcs, 0, sizeof(ht_info->mcs));

	/* Fill HT capability information */
	if (ISSUPP_CHANWIDTH40(adapter->hw_dot_11n_dev_cap))
		ht_info->cap |= IEEE80211_HT_CAP_SUP_WIDTH_20_40;
	else
		ht_info->cap &= ~IEEE80211_HT_CAP_SUP_WIDTH_20_40;

	if (ISSUPP_SHORTGI20(adapter->hw_dot_11n_dev_cap))
		ht_info->cap |= IEEE80211_HT_CAP_SGI_20;
	else
		ht_info->cap &= ~IEEE80211_HT_CAP_SGI_20;

	if (ISSUPP_SHORTGI40(adapter->hw_dot_11n_dev_cap))
		ht_info->cap |= IEEE80211_HT_CAP_SGI_40;
	else
		ht_info->cap &= ~IEEE80211_HT_CAP_SGI_40;

	if (adapter->user_dev_mcs_support == HT_STREAM_2X2)
		ht_info->cap |= 2 << IEEE80211_HT_CAP_RX_STBC_SHIFT;
	else
		ht_info->cap |= 1 << IEEE80211_HT_CAP_RX_STBC_SHIFT;

	if (ISSUPP_TXSTBC(adapter->hw_dot_11n_dev_cap))
		ht_info->cap |= IEEE80211_HT_CAP_TX_STBC;
	else
		ht_info->cap &= ~IEEE80211_HT_CAP_TX_STBC;

	if (ISSUPP_GREENFIELD(adapter->hw_dot_11n_dev_cap))
		ht_info->cap |= IEEE80211_HT_CAP_GRN_FLD;
	else
		ht_info->cap &= ~IEEE80211_HT_CAP_GRN_FLD;

	if (ISENABLED_40MHZ_INTOLERANT(adapter->hw_dot_11n_dev_cap))
		ht_info->cap |= IEEE80211_HT_CAP_40MHZ_INTOLERANT;
	else
		ht_info->cap &= ~IEEE80211_HT_CAP_40MHZ_INTOLERANT;

	if (ISSUPP_RXLDPC(adapter->hw_dot_11n_dev_cap))
		ht_info->cap |= IEEE80211_HT_CAP_LDPC_CODING;
	else
		ht_info->cap &= ~IEEE80211_HT_CAP_LDPC_CODING;

	ht_info->cap &= ~IEEE80211_HT_CAP_MAX_AMSDU;
	ht_info->cap |= IEEE80211_HT_CAP_SM_PS;

	rx_mcs_supp = GET_RXMCSSUPP(adapter->user_dev_mcs_support);
	/* Set MCS for 1x1/2x2 */
	memset(mcs, 0xff, rx_mcs_supp);
	/* Clear all the other values */
	memset(&mcs[rx_mcs_supp], 0,
	       sizeof(struct ieee80211_mcs_info) - rx_mcs_supp);
	if (priv->bss_mode == NL80211_IFTYPE_STATION ||
	    ISSUPP_CHANWIDTH40(adapter->hw_dot_11n_dev_cap))
		/* Set MCS32 for infra mode or ad-hoc mode with 40MHz support */
		SETHT_MCS32(mcs_set.rx_mask);

	memcpy((u8 *) &ht_info->mcs, mcs, sizeof(struct ieee80211_mcs_info));

	ht_info->mcs.tx_params = IEEE80211_HT_MCS_TX_DEFINED;
}

/*
 *  create a new virtual interface with the given name and name assign type
 */
struct wireless_dev *mwifiex_add_virtual_intf(struct wiphy *wiphy,
					      const char *name,
					      unsigned char name_assign_type,
					      enum nl80211_iftype type,
					      struct vif_params *params)
{
	struct mwifiex_adapter *adapter = mwifiex_cfg80211_get_adapter(wiphy);
	struct mwifiex_private *priv;
	struct net_device *dev;
	void *mdev_priv;
	int ret;

	if (!adapter)
		return ERR_PTR(-EFAULT);

	switch (type) {
	case NL80211_IFTYPE_UNSPECIFIED:
	case NL80211_IFTYPE_STATION:
	case NL80211_IFTYPE_ADHOC:
		if (adapter->curr_iface_comb.sta_intf ==
		    adapter->iface_limit.sta_intf) {
			mwifiex_dbg(adapter, ERROR,
				    "cannot create multiple sta/adhoc ifaces\n");
			return ERR_PTR(-EINVAL);
		}

		priv = mwifiex_get_unused_priv_by_bss_type(
						adapter, MWIFIEX_BSS_TYPE_STA);
		if (!priv) {
			mwifiex_dbg(adapter, ERROR,
				    "could not get free private struct\n");
			return ERR_PTR(-EFAULT);
		}

		priv->wdev.wiphy = wiphy;
		priv->wdev.iftype = NL80211_IFTYPE_STATION;

		if (type == NL80211_IFTYPE_UNSPECIFIED)
			priv->bss_mode = NL80211_IFTYPE_STATION;
		else
			priv->bss_mode = type;

		priv->bss_type = MWIFIEX_BSS_TYPE_STA;
		priv->frame_type = MWIFIEX_DATA_FRAME_TYPE_ETH_II;
		priv->bss_priority = 0;
		priv->bss_role = MWIFIEX_BSS_ROLE_STA;

		break;
	case NL80211_IFTYPE_AP:
		if (adapter->curr_iface_comb.uap_intf ==
		    adapter->iface_limit.uap_intf) {
			mwifiex_dbg(adapter, ERROR,
				    "cannot create multiple AP ifaces\n");
			return ERR_PTR(-EINVAL);
		}

		priv = mwifiex_get_unused_priv_by_bss_type(
						adapter, MWIFIEX_BSS_TYPE_UAP);
		if (!priv) {
			mwifiex_dbg(adapter, ERROR,
				    "could not get free private struct\n");
			return ERR_PTR(-EFAULT);
		}

		priv->wdev.wiphy = wiphy;
		priv->wdev.iftype = NL80211_IFTYPE_AP;

		priv->bss_type = MWIFIEX_BSS_TYPE_UAP;
		priv->frame_type = MWIFIEX_DATA_FRAME_TYPE_ETH_II;
		priv->bss_priority = 0;
		priv->bss_role = MWIFIEX_BSS_ROLE_UAP;
		priv->bss_started = 0;
		priv->bss_mode = type;

		break;
	case NL80211_IFTYPE_P2P_CLIENT:
		if (adapter->curr_iface_comb.p2p_intf ==
		    adapter->iface_limit.p2p_intf) {
			mwifiex_dbg(adapter, ERROR,
				    "cannot create multiple P2P ifaces\n");
			return ERR_PTR(-EINVAL);
		}

		priv = mwifiex_get_unused_priv_by_bss_type(
						adapter, MWIFIEX_BSS_TYPE_P2P);
		if (!priv) {
			mwifiex_dbg(adapter, ERROR,
				    "could not get free private struct\n");
			return ERR_PTR(-EFAULT);
		}

		priv->wdev.wiphy = wiphy;
		/* At start-up, wpa_supplicant tries to change the interface
		 * to NL80211_IFTYPE_STATION if it is not managed mode.
		 */
		priv->wdev.iftype = NL80211_IFTYPE_P2P_CLIENT;
		priv->bss_mode = NL80211_IFTYPE_P2P_CLIENT;

		/* Setting bss_type to P2P tells firmware that this interface
		 * is receiving P2P peers found during find phase and doing
		 * action frame handshake.
		 */
		priv->bss_type = MWIFIEX_BSS_TYPE_P2P;

		priv->frame_type = MWIFIEX_DATA_FRAME_TYPE_ETH_II;
		priv->bss_priority = MWIFIEX_BSS_ROLE_STA;
		priv->bss_role = MWIFIEX_BSS_ROLE_STA;
		priv->bss_started = 0;

		if (mwifiex_cfg80211_init_p2p_client(priv)) {
			memset(&priv->wdev, 0, sizeof(priv->wdev));
			priv->wdev.iftype = NL80211_IFTYPE_UNSPECIFIED;
			return ERR_PTR(-EFAULT);
		}

		break;
	default:
		mwifiex_dbg(adapter, ERROR, "type not supported\n");
		return ERR_PTR(-EINVAL);
	}

	dev = alloc_netdev_mqs(sizeof(struct mwifiex_private *), name,
			       name_assign_type, ether_setup,
			       IEEE80211_NUM_ACS, 1);
	if (!dev) {
		mwifiex_dbg(adapter, ERROR,
			    "no memory available for netdevice\n");
		ret = -ENOMEM;
		goto err_alloc_netdev;
	}

	mwifiex_init_priv_params(priv, dev);
	mwifiex_set_mac_address(priv, dev);

	priv->netdev = dev;

	ret = mwifiex_send_cmd(priv, HostCmd_CMD_SET_BSS_MODE,
			       HostCmd_ACT_GEN_SET, 0, NULL, true);
	if (ret)
		goto err_set_bss_mode;

	ret = mwifiex_sta_init_cmd(priv, false, false);
	if (ret)
		goto err_sta_init;

	mwifiex_setup_ht_caps(&wiphy->bands[NL80211_BAND_2GHZ]->ht_cap, priv);
	if (adapter->is_hw_11ac_capable)
		mwifiex_setup_vht_caps(
			&wiphy->bands[NL80211_BAND_2GHZ]->vht_cap, priv);

	if (adapter->config_bands & BAND_A)
		mwifiex_setup_ht_caps(
			&wiphy->bands[NL80211_BAND_5GHZ]->ht_cap, priv);

	if ((adapter->config_bands & BAND_A) && adapter->is_hw_11ac_capable)
		mwifiex_setup_vht_caps(
			&wiphy->bands[NL80211_BAND_5GHZ]->vht_cap, priv);

	dev_net_set(dev, wiphy_net(wiphy));
	dev->ieee80211_ptr = &priv->wdev;
	dev->ieee80211_ptr->iftype = priv->bss_mode;
	SET_NETDEV_DEV(dev, wiphy_dev(wiphy));

	dev->flags |= IFF_BROADCAST | IFF_MULTICAST;
	dev->watchdog_timeo = MWIFIEX_DEFAULT_WATCHDOG_TIMEOUT;
	dev->hard_header_len += MWIFIEX_MIN_DATA_HEADER_LEN;
	dev->ethtool_ops = &mwifiex_ethtool_ops;

	mdev_priv = netdev_priv(dev);
	*((unsigned long *) mdev_priv) = (unsigned long) priv;

	SET_NETDEV_DEV(dev, adapter->dev);

	priv->dfs_cac_workqueue = alloc_workqueue("MWIFIEX_DFS_CAC%s",
						  WQ_HIGHPRI |
						  WQ_MEM_RECLAIM |
						  WQ_UNBOUND, 1, name);
	if (!priv->dfs_cac_workqueue) {
		mwifiex_dbg(adapter, ERROR, "cannot alloc DFS CAC queue\n");
		ret = -ENOMEM;
		goto err_alloc_cac;
	}

	INIT_DELAYED_WORK(&priv->dfs_cac_work, mwifiex_dfs_cac_work_queue);

	priv->dfs_chan_sw_workqueue = alloc_workqueue("MWIFIEX_DFS_CHSW%s",
						      WQ_HIGHPRI | WQ_UNBOUND |
						      WQ_MEM_RECLAIM, 1, name);
	if (!priv->dfs_chan_sw_workqueue) {
		mwifiex_dbg(adapter, ERROR, "cannot alloc DFS channel sw queue\n");
		ret = -ENOMEM;
		goto err_alloc_chsw;
	}

	INIT_DELAYED_WORK(&priv->dfs_chan_sw_work,
			  mwifiex_dfs_chan_sw_work_queue);

	mutex_init(&priv->async_mutex);

	/* Register network device */
	if (register_netdevice(dev)) {
		mwifiex_dbg(adapter, ERROR, "cannot register network device\n");
		ret = -EFAULT;
		goto err_reg_netdev;
	}

	mwifiex_dbg(adapter, INFO,
		    "info: %s: Marvell 802.11 Adapter\n", dev->name);

#ifdef CONFIG_DEBUG_FS
	mwifiex_dev_debugfs_init(priv);
#endif

	switch (type) {
	case NL80211_IFTYPE_UNSPECIFIED:
	case NL80211_IFTYPE_STATION:
	case NL80211_IFTYPE_ADHOC:
		adapter->curr_iface_comb.sta_intf++;
		break;
	case NL80211_IFTYPE_AP:
		adapter->curr_iface_comb.uap_intf++;
		break;
	case NL80211_IFTYPE_P2P_CLIENT:
		adapter->curr_iface_comb.p2p_intf++;
		break;
	default:
		/* This should be dead code; checked above */
		mwifiex_dbg(adapter, ERROR, "type not supported\n");
		return ERR_PTR(-EINVAL);
	}

	return &priv->wdev;

err_reg_netdev:
	destroy_workqueue(priv->dfs_chan_sw_workqueue);
	priv->dfs_chan_sw_workqueue = NULL;
err_alloc_chsw:
	destroy_workqueue(priv->dfs_cac_workqueue);
	priv->dfs_cac_workqueue = NULL;
err_alloc_cac:
	free_netdev(dev);
	priv->netdev = NULL;
err_sta_init:
err_set_bss_mode:
err_alloc_netdev:
	memset(&priv->wdev, 0, sizeof(priv->wdev));
	priv->wdev.iftype = NL80211_IFTYPE_UNSPECIFIED;
	priv->bss_mode = NL80211_IFTYPE_UNSPECIFIED;
	return ERR_PTR(ret);
}
EXPORT_SYMBOL_GPL(mwifiex_add_virtual_intf);

/*
 * del_virtual_intf: remove the virtual interface determined by dev
 */
int mwifiex_del_virtual_intf(struct wiphy *wiphy, struct wireless_dev *wdev)
{
	struct mwifiex_private *priv = mwifiex_netdev_get_priv(wdev->netdev);
	struct mwifiex_adapter *adapter = priv->adapter;
	struct sk_buff *skb, *tmp;

#ifdef CONFIG_DEBUG_FS
	mwifiex_dev_debugfs_remove(priv);
#endif

	if (priv->sched_scanning)
		priv->sched_scanning = false;

	mwifiex_stop_net_dev_queue(priv->netdev, adapter);

	skb_queue_walk_safe(&priv->bypass_txq, skb, tmp) {
		skb_unlink(skb, &priv->bypass_txq);
		mwifiex_write_data_complete(priv->adapter, skb, 0, -1);
	}

	if (netif_carrier_ok(priv->netdev))
		netif_carrier_off(priv->netdev);

	if (wdev->netdev->reg_state == NETREG_REGISTERED)
		unregister_netdevice(wdev->netdev);

	if (priv->dfs_cac_workqueue) {
		flush_workqueue(priv->dfs_cac_workqueue);
		destroy_workqueue(priv->dfs_cac_workqueue);
		priv->dfs_cac_workqueue = NULL;
	}

	if (priv->dfs_chan_sw_workqueue) {
		flush_workqueue(priv->dfs_chan_sw_workqueue);
		destroy_workqueue(priv->dfs_chan_sw_workqueue);
		priv->dfs_chan_sw_workqueue = NULL;
	}
	/* Clear the priv in adapter */
	priv->netdev = NULL;

	switch (priv->bss_mode) {
	case NL80211_IFTYPE_UNSPECIFIED:
	case NL80211_IFTYPE_STATION:
	case NL80211_IFTYPE_ADHOC:
		adapter->curr_iface_comb.sta_intf--;
		break;
	case NL80211_IFTYPE_AP:
		adapter->curr_iface_comb.uap_intf--;
		break;
	case NL80211_IFTYPE_P2P_CLIENT:
	case NL80211_IFTYPE_P2P_GO:
		adapter->curr_iface_comb.p2p_intf--;
		break;
	default:
		mwifiex_dbg(adapter, ERROR,
			    "del_virtual_intf: type not supported\n");
		break;
	}

	priv->bss_mode = NL80211_IFTYPE_UNSPECIFIED;

	if (GET_BSS_ROLE(priv) == MWIFIEX_BSS_ROLE_STA ||
	    GET_BSS_ROLE(priv) == MWIFIEX_BSS_ROLE_UAP)
		kfree(priv->hist_data);

	return 0;
}
EXPORT_SYMBOL_GPL(mwifiex_del_virtual_intf);

static bool
mwifiex_is_pattern_supported(struct cfg80211_pkt_pattern *pat, s8 *byte_seq,
			     u8 max_byte_seq)
{
	int j, k, valid_byte_cnt = 0;
	bool dont_care_byte = false;

	for (j = 0; j < DIV_ROUND_UP(pat->pattern_len, 8); j++) {
		for (k = 0; k < 8; k++) {
			if (pat->mask[j] & 1 << k) {
				memcpy(byte_seq + valid_byte_cnt,
				       &pat->pattern[j * 8 + k], 1);
				valid_byte_cnt++;
				if (dont_care_byte)
					return false;
			} else {
				if (valid_byte_cnt)
					dont_care_byte = true;
			}

			/* wildcard bytes record as the offset
			 * before the valid byte
			 */
			if (!valid_byte_cnt && !dont_care_byte)
				pat->pkt_offset++;

			if (valid_byte_cnt > max_byte_seq)
				return false;
		}
	}

	byte_seq[max_byte_seq] = valid_byte_cnt;

	return true;
}

#ifdef CONFIG_PM
static void mwifiex_set_auto_arp_mef_entry(struct mwifiex_private *priv,
					   struct mwifiex_mef_entry *mef_entry)
{
	int i, filt_num = 0, num_ipv4 = 0;
	struct in_device *in_dev;
	struct in_ifaddr *ifa;
	__be32 ips[MWIFIEX_MAX_SUPPORTED_IPADDR];
	struct mwifiex_adapter *adapter = priv->adapter;

	mef_entry->mode = MEF_MODE_HOST_SLEEP;
	mef_entry->action = MEF_ACTION_AUTO_ARP;

	/* Enable ARP offload feature */
	memset(ips, 0, sizeof(ips));
	for (i = 0; i < MWIFIEX_MAX_BSS_NUM; i++) {
		if (adapter->priv[i]->netdev) {
			in_dev = __in_dev_get_rtnl(adapter->priv[i]->netdev);
			if (!in_dev)
				continue;
			ifa = in_dev->ifa_list;
			if (!ifa || !ifa->ifa_local)
				continue;
			ips[i] = ifa->ifa_local;
			num_ipv4++;
		}
	}

	for (i = 0; i < num_ipv4; i++) {
		if (!ips[i])
			continue;
		mef_entry->filter[filt_num].repeat = 1;
		memcpy(mef_entry->filter[filt_num].byte_seq,
		       (u8 *)&ips[i], sizeof(ips[i]));
		mef_entry->filter[filt_num].
			byte_seq[MWIFIEX_MEF_MAX_BYTESEQ] =
			sizeof(ips[i]);
		mef_entry->filter[filt_num].offset = 46;
		mef_entry->filter[filt_num].filt_type = TYPE_EQ;
		if (filt_num) {
			mef_entry->filter[filt_num].filt_action =
				TYPE_OR;
		}
		filt_num++;
	}

	mef_entry->filter[filt_num].repeat = 1;
	mef_entry->filter[filt_num].byte_seq[0] = 0x08;
	mef_entry->filter[filt_num].byte_seq[1] = 0x06;
	mef_entry->filter[filt_num].byte_seq[MWIFIEX_MEF_MAX_BYTESEQ] = 2;
	mef_entry->filter[filt_num].offset = 20;
	mef_entry->filter[filt_num].filt_type = TYPE_EQ;
	mef_entry->filter[filt_num].filt_action = TYPE_AND;
}

static int mwifiex_set_wowlan_mef_entry(struct mwifiex_private *priv,
					struct mwifiex_ds_mef_cfg *mef_cfg,
					struct mwifiex_mef_entry *mef_entry,
					struct cfg80211_wowlan *wowlan)
{
	int i, filt_num = 0, ret = 0;
	bool first_pat = true;
	u8 byte_seq[MWIFIEX_MEF_MAX_BYTESEQ + 1];
	const u8 ipv4_mc_mac[] = {0x33, 0x33};
	const u8 ipv6_mc_mac[] = {0x01, 0x00, 0x5e};

	mef_entry->mode = MEF_MODE_HOST_SLEEP;
	mef_entry->action = MEF_ACTION_ALLOW_AND_WAKEUP_HOST;

	for (i = 0; i < wowlan->n_patterns; i++) {
		memset(byte_seq, 0, sizeof(byte_seq));
		if (!mwifiex_is_pattern_supported(&wowlan->patterns[i],
					byte_seq,
					MWIFIEX_MEF_MAX_BYTESEQ)) {
			mwifiex_dbg(priv->adapter, ERROR,
				    "Pattern not supported\n");
			return -EOPNOTSUPP;
		}

		if (!wowlan->patterns[i].pkt_offset) {
			if (!(byte_seq[0] & 0x01) &&
			    (byte_seq[MWIFIEX_MEF_MAX_BYTESEQ] == 1)) {
				mef_cfg->criteria |= MWIFIEX_CRITERIA_UNICAST;
				continue;
			} else if (is_broadcast_ether_addr(byte_seq)) {
				mef_cfg->criteria |= MWIFIEX_CRITERIA_BROADCAST;
				continue;
			} else if ((!memcmp(byte_seq, ipv4_mc_mac, 2) &&
				    (byte_seq[MWIFIEX_MEF_MAX_BYTESEQ] == 2)) ||
				   (!memcmp(byte_seq, ipv6_mc_mac, 3) &&
				    (byte_seq[MWIFIEX_MEF_MAX_BYTESEQ] == 3))) {
				mef_cfg->criteria |= MWIFIEX_CRITERIA_MULTICAST;
				continue;
			}
		}
		mef_entry->filter[filt_num].repeat = 1;
		mef_entry->filter[filt_num].offset =
			wowlan->patterns[i].pkt_offset;
		memcpy(mef_entry->filter[filt_num].byte_seq, byte_seq,
				sizeof(byte_seq));
		mef_entry->filter[filt_num].filt_type = TYPE_EQ;

		if (first_pat) {
			first_pat = false;
			mwifiex_dbg(priv->adapter, INFO, "Wake on patterns\n");
		} else {
			mef_entry->filter[filt_num].filt_action = TYPE_AND;
		}

		filt_num++;
	}

	if (wowlan->magic_pkt) {
		mef_cfg->criteria |= MWIFIEX_CRITERIA_UNICAST;
		mef_entry->filter[filt_num].repeat = 16;
		memcpy(mef_entry->filter[filt_num].byte_seq, priv->curr_addr,
				ETH_ALEN);
		mef_entry->filter[filt_num].byte_seq[MWIFIEX_MEF_MAX_BYTESEQ] =
			ETH_ALEN;
		mef_entry->filter[filt_num].offset = 28;
		mef_entry->filter[filt_num].filt_type = TYPE_EQ;
		if (filt_num)
			mef_entry->filter[filt_num].filt_action = TYPE_OR;

		filt_num++;
		mef_entry->filter[filt_num].repeat = 16;
		memcpy(mef_entry->filter[filt_num].byte_seq, priv->curr_addr,
				ETH_ALEN);
		mef_entry->filter[filt_num].byte_seq[MWIFIEX_MEF_MAX_BYTESEQ] =
			ETH_ALEN;
		mef_entry->filter[filt_num].offset = 56;
		mef_entry->filter[filt_num].filt_type = TYPE_EQ;
		mef_entry->filter[filt_num].filt_action = TYPE_OR;
		mwifiex_dbg(priv->adapter, INFO, "Wake on magic packet\n");
	}
	return ret;
}

static int mwifiex_set_mef_filter(struct mwifiex_private *priv,
				  struct cfg80211_wowlan *wowlan)
{
	int ret = 0, num_entries = 1;
	struct mwifiex_ds_mef_cfg mef_cfg;
	struct mwifiex_mef_entry *mef_entry;

	if (wowlan->n_patterns || wowlan->magic_pkt)
		num_entries++;

	mef_entry = kcalloc(num_entries, sizeof(*mef_entry), GFP_KERNEL);
	if (!mef_entry)
		return -ENOMEM;

	memset(&mef_cfg, 0, sizeof(mef_cfg));
	mef_cfg.criteria |= MWIFIEX_CRITERIA_BROADCAST |
		MWIFIEX_CRITERIA_UNICAST;
	mef_cfg.num_entries = num_entries;
	mef_cfg.mef_entry = mef_entry;

	mwifiex_set_auto_arp_mef_entry(priv, &mef_entry[0]);

	if (wowlan->n_patterns || wowlan->magic_pkt) {
		ret = mwifiex_set_wowlan_mef_entry(priv, &mef_cfg,
						   &mef_entry[1], wowlan);
		if (ret)
			goto err;
	}

	if (!mef_cfg.criteria)
		mef_cfg.criteria = MWIFIEX_CRITERIA_BROADCAST |
			MWIFIEX_CRITERIA_UNICAST |
			MWIFIEX_CRITERIA_MULTICAST;

	ret = mwifiex_send_cmd(priv, HostCmd_CMD_MEF_CFG,
			HostCmd_ACT_GEN_SET, 0,
			&mef_cfg, true);

err:
	kfree(mef_entry);
	return ret;
}

static int mwifiex_cfg80211_suspend(struct wiphy *wiphy,
				    struct cfg80211_wowlan *wowlan)
{
	struct mwifiex_adapter *adapter = mwifiex_cfg80211_get_adapter(wiphy);
	struct mwifiex_ds_hs_cfg hs_cfg;
	int i, ret = 0, retry_num = 10;
	struct mwifiex_private *priv;
	struct mwifiex_private *sta_priv =
			mwifiex_get_priv(adapter, MWIFIEX_BSS_ROLE_STA);

	sta_priv->scan_aborting = true;
	for (i = 0; i < adapter->priv_num; i++) {
		priv = adapter->priv[i];
		mwifiex_abort_cac(priv);
	}

	mwifiex_cancel_all_pending_cmd(adapter);

	for (i = 0; i < adapter->priv_num; i++) {
		priv = adapter->priv[i];
		if (priv && priv->netdev)
			netif_device_detach(priv->netdev);
	}

	for (i = 0; i < retry_num; i++) {
		if (!mwifiex_wmm_lists_empty(adapter) ||
		    !mwifiex_bypass_txlist_empty(adapter) ||
		    !skb_queue_empty(&adapter->tx_data_q))
			usleep_range(10000, 15000);
		else
			break;
	}

	if (!wowlan) {
		mwifiex_dbg(adapter, ERROR,
			    "None of the WOWLAN triggers enabled\n");
		ret = 0;
		goto done;
	}

	if (!sta_priv->media_connected && !wowlan->nd_config) {
		mwifiex_dbg(adapter, ERROR,
			    "Can not configure WOWLAN in disconnected state\n");
		ret = 0;
		goto done;
	}

	ret = mwifiex_set_mef_filter(sta_priv, wowlan);
	if (ret) {
		mwifiex_dbg(adapter, ERROR, "Failed to set MEF filter\n");
		goto done;
	}

	memset(&hs_cfg, 0, sizeof(hs_cfg));
	hs_cfg.conditions = le32_to_cpu(adapter->hs_cfg.conditions);

	if (wowlan->nd_config) {
		mwifiex_dbg(adapter, INFO, "Wake on net detect\n");
		hs_cfg.conditions |= HS_CFG_COND_MAC_EVENT;
		mwifiex_cfg80211_sched_scan_start(wiphy, sta_priv->netdev,
						  wowlan->nd_config);
	}

	if (wowlan->disconnect) {
		hs_cfg.conditions |= HS_CFG_COND_MAC_EVENT;
		mwifiex_dbg(sta_priv->adapter, INFO, "Wake on device disconnect\n");
	}

	hs_cfg.is_invoke_hostcmd = false;
	hs_cfg.gpio = adapter->hs_cfg.gpio;
	hs_cfg.gap = adapter->hs_cfg.gap;
	ret = mwifiex_set_hs_params(sta_priv, HostCmd_ACT_GEN_SET,
				    MWIFIEX_SYNC_CMD, &hs_cfg);
	if (ret)
		mwifiex_dbg(adapter, ERROR, "Failed to set HS params\n");

done:
	sta_priv->scan_aborting = false;
	return ret;
}

static int mwifiex_cfg80211_resume(struct wiphy *wiphy)
{
	struct mwifiex_adapter *adapter = mwifiex_cfg80211_get_adapter(wiphy);
	struct mwifiex_private *priv;
	struct mwifiex_ds_wakeup_reason wakeup_reason;
	struct cfg80211_wowlan_wakeup wakeup_report;
	int i;
	bool report_wakeup_reason = true;

	for (i = 0; i < adapter->priv_num; i++) {
		priv = adapter->priv[i];
		if (priv && priv->netdev)
			netif_device_attach(priv->netdev);
	}

	if (!wiphy->wowlan_config)
		goto done;

	priv = mwifiex_get_priv(adapter, MWIFIEX_BSS_ROLE_STA);
	mwifiex_get_wakeup_reason(priv, HostCmd_ACT_GEN_GET, MWIFIEX_SYNC_CMD,
				  &wakeup_reason);
	memset(&wakeup_report, 0, sizeof(struct cfg80211_wowlan_wakeup));

	wakeup_report.pattern_idx = -1;

	switch (wakeup_reason.hs_wakeup_reason) {
	case NO_HSWAKEUP_REASON:
		break;
	case BCAST_DATA_MATCHED:
		break;
	case MCAST_DATA_MATCHED:
		break;
	case UCAST_DATA_MATCHED:
		break;
	case MASKTABLE_EVENT_MATCHED:
		break;
	case NON_MASKABLE_EVENT_MATCHED:
		if (wiphy->wowlan_config->disconnect)
			wakeup_report.disconnect = true;
		if (wiphy->wowlan_config->nd_config)
			wakeup_report.net_detect = adapter->nd_info;
		break;
	case NON_MASKABLE_CONDITION_MATCHED:
		break;
	case MAGIC_PATTERN_MATCHED:
		if (wiphy->wowlan_config->magic_pkt)
			wakeup_report.magic_pkt = true;
		if (wiphy->wowlan_config->n_patterns)
			wakeup_report.pattern_idx = 1;
		break;
	case GTK_REKEY_FAILURE:
		if (wiphy->wowlan_config->gtk_rekey_failure)
			wakeup_report.gtk_rekey_failure = true;
		break;
	default:
		report_wakeup_reason = false;
		break;
	}

	if (report_wakeup_reason)
		cfg80211_report_wowlan_wakeup(&priv->wdev, &wakeup_report,
					      GFP_KERNEL);

done:
	if (adapter->nd_info) {
		for (i = 0 ; i < adapter->nd_info->n_matches ; i++)
			kfree(adapter->nd_info->matches[i]);
		kfree(adapter->nd_info);
		adapter->nd_info = NULL;
	}

	return 0;
}

static void mwifiex_cfg80211_set_wakeup(struct wiphy *wiphy,
				       bool enabled)
{
	struct mwifiex_adapter *adapter = mwifiex_cfg80211_get_adapter(wiphy);

	device_set_wakeup_enable(adapter->dev, enabled);
}

static int mwifiex_set_rekey_data(struct wiphy *wiphy, struct net_device *dev,
				  struct cfg80211_gtk_rekey_data *data)
{
	struct mwifiex_private *priv = mwifiex_netdev_get_priv(dev);

	return mwifiex_send_cmd(priv, HostCmd_CMD_GTK_REKEY_OFFLOAD_CFG,
				HostCmd_ACT_GEN_SET, 0, data, true);
}

#endif

static int mwifiex_get_coalesce_pkt_type(u8 *byte_seq)
{
	const u8 ipv4_mc_mac[] = {0x33, 0x33};
	const u8 ipv6_mc_mac[] = {0x01, 0x00, 0x5e};
	const u8 bc_mac[] = {0xff, 0xff, 0xff, 0xff};

	if ((byte_seq[0] & 0x01) &&
	    (byte_seq[MWIFIEX_COALESCE_MAX_BYTESEQ] == 1))
		return PACKET_TYPE_UNICAST;
	else if (!memcmp(byte_seq, bc_mac, 4))
		return PACKET_TYPE_BROADCAST;
	else if ((!memcmp(byte_seq, ipv4_mc_mac, 2) &&
		  byte_seq[MWIFIEX_COALESCE_MAX_BYTESEQ] == 2) ||
		 (!memcmp(byte_seq, ipv6_mc_mac, 3) &&
		  byte_seq[MWIFIEX_COALESCE_MAX_BYTESEQ] == 3))
		return PACKET_TYPE_MULTICAST;

	return 0;
}

static int
mwifiex_fill_coalesce_rule_info(struct mwifiex_private *priv,
				struct cfg80211_coalesce_rules *crule,
				struct mwifiex_coalesce_rule *mrule)
{
	u8 byte_seq[MWIFIEX_COALESCE_MAX_BYTESEQ + 1];
	struct filt_field_param *param;
	int i;

	mrule->max_coalescing_delay = crule->delay;

	param = mrule->params;

	for (i = 0; i < crule->n_patterns; i++) {
		memset(byte_seq, 0, sizeof(byte_seq));
		if (!mwifiex_is_pattern_supported(&crule->patterns[i],
						  byte_seq,
						MWIFIEX_COALESCE_MAX_BYTESEQ)) {
			mwifiex_dbg(priv->adapter, ERROR,
				    "Pattern not supported\n");
			return -EOPNOTSUPP;
		}

		if (!crule->patterns[i].pkt_offset) {
			u8 pkt_type;

			pkt_type = mwifiex_get_coalesce_pkt_type(byte_seq);
			if (pkt_type && mrule->pkt_type) {
				mwifiex_dbg(priv->adapter, ERROR,
					    "Multiple packet types not allowed\n");
				return -EOPNOTSUPP;
			} else if (pkt_type) {
				mrule->pkt_type = pkt_type;
				continue;
			}
		}

		if (crule->condition == NL80211_COALESCE_CONDITION_MATCH)
			param->operation = RECV_FILTER_MATCH_TYPE_EQ;
		else
			param->operation = RECV_FILTER_MATCH_TYPE_NE;

		param->operand_len = byte_seq[MWIFIEX_COALESCE_MAX_BYTESEQ];
		memcpy(param->operand_byte_stream, byte_seq,
		       param->operand_len);
		param->offset = crule->patterns[i].pkt_offset;
		param++;

		mrule->num_of_fields++;
	}

	if (!mrule->pkt_type) {
		mwifiex_dbg(priv->adapter, ERROR,
			    "Packet type can not be determined\n");
		return -EOPNOTSUPP;
	}

	return 0;
}

static int mwifiex_cfg80211_set_coalesce(struct wiphy *wiphy,
					 struct cfg80211_coalesce *coalesce)
{
	struct mwifiex_adapter *adapter = mwifiex_cfg80211_get_adapter(wiphy);
	int i, ret;
	struct mwifiex_ds_coalesce_cfg coalesce_cfg;
	struct mwifiex_private *priv =
			mwifiex_get_priv(adapter, MWIFIEX_BSS_ROLE_STA);

	memset(&coalesce_cfg, 0, sizeof(coalesce_cfg));
	if (!coalesce) {
		mwifiex_dbg(adapter, WARN,
			    "Disable coalesce and reset all previous rules\n");
		return mwifiex_send_cmd(priv, HostCmd_CMD_COALESCE_CFG,
					HostCmd_ACT_GEN_SET, 0,
					&coalesce_cfg, true);
	}

	coalesce_cfg.num_of_rules = coalesce->n_rules;
	for (i = 0; i < coalesce->n_rules; i++) {
		ret = mwifiex_fill_coalesce_rule_info(priv, &coalesce->rules[i],
						      &coalesce_cfg.rule[i]);
		if (ret) {
			mwifiex_dbg(adapter, ERROR,
				    "Recheck the patterns provided for rule %d\n",
				i + 1);
			return ret;
		}
	}

	return mwifiex_send_cmd(priv, HostCmd_CMD_COALESCE_CFG,
				HostCmd_ACT_GEN_SET, 0, &coalesce_cfg, true);
}

/* cfg80211 ops handler for tdls_mgmt.
 * Function prepares TDLS action frame packets and forwards them to FW
 */
static int
mwifiex_cfg80211_tdls_mgmt(struct wiphy *wiphy, struct net_device *dev,
			   const u8 *peer, u8 action_code, u8 dialog_token,
			   u16 status_code, u32 peer_capability,
			   bool initiator, const u8 *extra_ies,
			   size_t extra_ies_len)
{
	struct mwifiex_private *priv = mwifiex_netdev_get_priv(dev);
	int ret;

	if (!(wiphy->flags & WIPHY_FLAG_SUPPORTS_TDLS))
		return -ENOTSUPP;

	/* make sure we are in station mode and connected */
	if (!(priv->bss_type == MWIFIEX_BSS_TYPE_STA && priv->media_connected))
		return -ENOTSUPP;

	switch (action_code) {
	case WLAN_TDLS_SETUP_REQUEST:
		mwifiex_dbg(priv->adapter, MSG,
			    "Send TDLS Setup Request to %pM status_code=%d\n",
			    peer, status_code);
		mwifiex_add_auto_tdls_peer(priv, peer);
		ret = mwifiex_send_tdls_data_frame(priv, peer, action_code,
						   dialog_token, status_code,
						   extra_ies, extra_ies_len);
		break;
	case WLAN_TDLS_SETUP_RESPONSE:
		mwifiex_add_auto_tdls_peer(priv, peer);
		mwifiex_dbg(priv->adapter, MSG,
			    "Send TDLS Setup Response to %pM status_code=%d\n",
			    peer, status_code);
		ret = mwifiex_send_tdls_data_frame(priv, peer, action_code,
						   dialog_token, status_code,
						   extra_ies, extra_ies_len);
		break;
	case WLAN_TDLS_SETUP_CONFIRM:
		mwifiex_dbg(priv->adapter, MSG,
			    "Send TDLS Confirm to %pM status_code=%d\n", peer,
			    status_code);
		ret = mwifiex_send_tdls_data_frame(priv, peer, action_code,
						   dialog_token, status_code,
						   extra_ies, extra_ies_len);
		break;
	case WLAN_TDLS_TEARDOWN:
		mwifiex_dbg(priv->adapter, MSG,
			    "Send TDLS Tear down to %pM\n", peer);
		ret = mwifiex_send_tdls_data_frame(priv, peer, action_code,
						   dialog_token, status_code,
						   extra_ies, extra_ies_len);
		break;
	case WLAN_TDLS_DISCOVERY_REQUEST:
		mwifiex_dbg(priv->adapter, MSG,
			    "Send TDLS Discovery Request to %pM\n", peer);
		ret = mwifiex_send_tdls_data_frame(priv, peer, action_code,
						   dialog_token, status_code,
						   extra_ies, extra_ies_len);
		break;
	case WLAN_PUB_ACTION_TDLS_DISCOVER_RES:
		mwifiex_dbg(priv->adapter, MSG,
			    "Send TDLS Discovery Response to %pM\n", peer);
		ret = mwifiex_send_tdls_action_frame(priv, peer, action_code,
						   dialog_token, status_code,
						   extra_ies, extra_ies_len);
		break;
	default:
		mwifiex_dbg(priv->adapter, ERROR,
			    "Unknown TDLS mgmt/action frame %pM\n", peer);
		ret = -EINVAL;
		break;
	}

	return ret;
}

static int
mwifiex_cfg80211_tdls_oper(struct wiphy *wiphy, struct net_device *dev,
			   const u8 *peer, enum nl80211_tdls_operation action)
{
	struct mwifiex_private *priv = mwifiex_netdev_get_priv(dev);

	if (!(wiphy->flags & WIPHY_FLAG_SUPPORTS_TDLS) ||
	    !(wiphy->flags & WIPHY_FLAG_TDLS_EXTERNAL_SETUP))
		return -ENOTSUPP;

	/* make sure we are in station mode and connected */
	if (!(priv->bss_type == MWIFIEX_BSS_TYPE_STA && priv->media_connected))
		return -ENOTSUPP;

	mwifiex_dbg(priv->adapter, MSG,
		    "TDLS peer=%pM, oper=%d\n", peer, action);

	switch (action) {
	case NL80211_TDLS_ENABLE_LINK:
		action = MWIFIEX_TDLS_ENABLE_LINK;
		break;
	case NL80211_TDLS_DISABLE_LINK:
		action = MWIFIEX_TDLS_DISABLE_LINK;
		break;
	case NL80211_TDLS_TEARDOWN:
		/* shouldn't happen!*/
		mwifiex_dbg(priv->adapter, ERROR,
			    "tdls_oper: teardown from driver not supported\n");
		return -EINVAL;
	case NL80211_TDLS_SETUP:
		/* shouldn't happen!*/
		mwifiex_dbg(priv->adapter, ERROR,
			    "tdls_oper: setup from driver not supported\n");
		return -EINVAL;
	case NL80211_TDLS_DISCOVERY_REQ:
		/* shouldn't happen!*/
		mwifiex_dbg(priv->adapter, ERROR,
			    "tdls_oper: discovery from driver not supported\n");
		return -EINVAL;
	default:
		mwifiex_dbg(priv->adapter, ERROR,
			    "tdls_oper: operation not supported\n");
		return -ENOTSUPP;
	}

	return mwifiex_tdls_oper(priv, peer, action);
}

static int
mwifiex_cfg80211_tdls_chan_switch(struct wiphy *wiphy, struct net_device *dev,
				  const u8 *addr, u8 oper_class,
				  struct cfg80211_chan_def *chandef)
{
	struct mwifiex_sta_node *sta_ptr;
	unsigned long flags;
	u16 chan;
	u8 second_chan_offset, band;
	struct mwifiex_private *priv = mwifiex_netdev_get_priv(dev);

	spin_lock_irqsave(&priv->sta_list_spinlock, flags);
	sta_ptr = mwifiex_get_sta_entry(priv, addr);
	spin_unlock_irqrestore(&priv->sta_list_spinlock, flags);

	if (!sta_ptr) {
		wiphy_err(wiphy, "%s: Invalid TDLS peer %pM\n",
			  __func__, addr);
		return -ENOENT;
	}

	if (!(sta_ptr->tdls_cap.extcap.ext_capab[3] &
	      WLAN_EXT_CAPA4_TDLS_CHAN_SWITCH)) {
		wiphy_err(wiphy, "%pM do not support tdls cs\n", addr);
		return -ENOENT;
	}

	if (sta_ptr->tdls_status == TDLS_CHAN_SWITCHING ||
	    sta_ptr->tdls_status == TDLS_IN_OFF_CHAN) {
		wiphy_err(wiphy, "channel switch is running, abort request\n");
		return -EALREADY;
	}

	chan = chandef->chan->hw_value;
	second_chan_offset = mwifiex_get_sec_chan_offset(chan);
	band = chandef->chan->band;
	mwifiex_start_tdls_cs(priv, addr, chan, second_chan_offset, band);

	return 0;
}

static void
mwifiex_cfg80211_tdls_cancel_chan_switch(struct wiphy *wiphy,
					 struct net_device *dev,
					 const u8 *addr)
{
	struct mwifiex_sta_node *sta_ptr;
	unsigned long flags;
	struct mwifiex_private *priv = mwifiex_netdev_get_priv(dev);

	spin_lock_irqsave(&priv->sta_list_spinlock, flags);
	sta_ptr = mwifiex_get_sta_entry(priv, addr);
	spin_unlock_irqrestore(&priv->sta_list_spinlock, flags);

	if (!sta_ptr) {
		wiphy_err(wiphy, "%s: Invalid TDLS peer %pM\n",
			  __func__, addr);
	} else if (!(sta_ptr->tdls_status == TDLS_CHAN_SWITCHING ||
		     sta_ptr->tdls_status == TDLS_IN_BASE_CHAN ||
		     sta_ptr->tdls_status == TDLS_IN_OFF_CHAN)) {
		wiphy_err(wiphy, "tdls chan switch not initialize by %pM\n",
			  addr);
	} else
		mwifiex_stop_tdls_cs(priv, addr);
}

static int
mwifiex_cfg80211_add_station(struct wiphy *wiphy, struct net_device *dev,
			     const u8 *mac, struct station_parameters *params)
{
	struct mwifiex_private *priv = mwifiex_netdev_get_priv(dev);

	if (!(params->sta_flags_set & BIT(NL80211_STA_FLAG_TDLS_PEER)))
		return -ENOTSUPP;

	/* make sure we are in station mode and connected */
	if ((priv->bss_type != MWIFIEX_BSS_TYPE_STA) || !priv->media_connected)
		return -ENOTSUPP;

	return mwifiex_tdls_oper(priv, mac, MWIFIEX_TDLS_CREATE_LINK);
}

static int
mwifiex_cfg80211_channel_switch(struct wiphy *wiphy, struct net_device *dev,
				struct cfg80211_csa_settings *params)
{
	struct ieee_types_header *chsw_ie;
	struct ieee80211_channel_sw_ie *channel_sw;
	int chsw_msec;
	struct mwifiex_private *priv = mwifiex_netdev_get_priv(dev);

	if (priv->adapter->scan_processing) {
		mwifiex_dbg(priv->adapter, ERROR,
			    "radar detection: scan in process...\n");
		return -EBUSY;
	}

	if (priv->wdev.cac_started)
		return -EBUSY;

	if (cfg80211_chandef_identical(&params->chandef,
				       &priv->dfs_chandef))
		return -EINVAL;

	chsw_ie = (void *)cfg80211_find_ie(WLAN_EID_CHANNEL_SWITCH,
					   params->beacon_csa.tail,
					   params->beacon_csa.tail_len);
	if (!chsw_ie) {
		mwifiex_dbg(priv->adapter, ERROR,
			    "Could not parse channel switch announcement IE\n");
		return -EINVAL;
	}

	channel_sw = (void *)(chsw_ie + 1);
	if (channel_sw->mode) {
		if (netif_carrier_ok(priv->netdev))
			netif_carrier_off(priv->netdev);
		mwifiex_stop_net_dev_queue(priv->netdev, priv->adapter);
	}

	if (mwifiex_del_mgmt_ies(priv))
		mwifiex_dbg(priv->adapter, ERROR,
			    "Failed to delete mgmt IEs!\n");

	if (mwifiex_set_mgmt_ies(priv, &params->beacon_csa)) {
		mwifiex_dbg(priv->adapter, ERROR,
			    "%s: setting mgmt ies failed\n", __func__);
		return -EFAULT;
	}

	memcpy(&priv->dfs_chandef, &params->chandef, sizeof(priv->dfs_chandef));
	memcpy(&priv->beacon_after, &params->beacon_after,
	       sizeof(priv->beacon_after));

	chsw_msec = max(channel_sw->count * priv->bss_cfg.beacon_period, 100);
	queue_delayed_work(priv->dfs_chan_sw_workqueue, &priv->dfs_chan_sw_work,
			   msecs_to_jiffies(chsw_msec));
	return 0;
}

static int mwifiex_cfg80211_get_channel(struct wiphy *wiphy,
					struct wireless_dev *wdev,
					struct cfg80211_chan_def *chandef)
{
	struct mwifiex_private *priv = mwifiex_netdev_get_priv(wdev->netdev);
	struct mwifiex_bssdescriptor *curr_bss;
	struct ieee80211_channel *chan;
	u8 second_chan_offset;
	enum nl80211_channel_type chan_type;
	enum nl80211_band band;
	int freq;
	int ret = -ENODATA;

	if (GET_BSS_ROLE(priv) == MWIFIEX_BSS_ROLE_UAP &&
	    cfg80211_chandef_valid(&priv->bss_chandef)) {
		*chandef = priv->bss_chandef;
		ret = 0;
	} else if (priv->media_connected) {
		curr_bss = &priv->curr_bss_params.bss_descriptor;
		band = mwifiex_band_to_radio_type(priv->curr_bss_params.band);
		freq = ieee80211_channel_to_frequency(curr_bss->channel, band);
		chan = ieee80211_get_channel(wiphy, freq);

		if (priv->ht_param_present) {
			second_chan_offset = priv->assoc_resp_ht_param &
					IEEE80211_HT_PARAM_CHA_SEC_OFFSET;
			chan_type = mwifiex_sec_chan_offset_to_chan_type
							(second_chan_offset);
			cfg80211_chandef_create(chandef, chan, chan_type);
		} else {
			cfg80211_chandef_create(chandef, chan,
						NL80211_CHAN_NO_HT);
		}
		ret = 0;
	}

	return ret;
}

#ifdef CONFIG_NL80211_TESTMODE

enum mwifiex_tm_attr {
	__MWIFIEX_TM_ATTR_INVALID	= 0,
	MWIFIEX_TM_ATTR_CMD		= 1,
	MWIFIEX_TM_ATTR_DATA		= 2,

	/* keep last */
	__MWIFIEX_TM_ATTR_AFTER_LAST,
	MWIFIEX_TM_ATTR_MAX		= __MWIFIEX_TM_ATTR_AFTER_LAST - 1,
};

static const struct nla_policy mwifiex_tm_policy[MWIFIEX_TM_ATTR_MAX + 1] = {
	[MWIFIEX_TM_ATTR_CMD]		= { .type = NLA_U32 },
	[MWIFIEX_TM_ATTR_DATA]		= { .type = NLA_BINARY,
					    .len = MWIFIEX_SIZE_OF_CMD_BUFFER },
};

enum mwifiex_tm_command {
	MWIFIEX_TM_CMD_HOSTCMD	= 0,
};

static int mwifiex_tm_cmd(struct wiphy *wiphy, struct wireless_dev *wdev,
			  void *data, int len)
{
	struct mwifiex_private *priv = mwifiex_netdev_get_priv(wdev->netdev);
	struct mwifiex_ds_misc_cmd *hostcmd;
	struct nlattr *tb[MWIFIEX_TM_ATTR_MAX + 1];
	struct sk_buff *skb;
	int err;

	if (!priv)
		return -EINVAL;

	err = nla_parse(tb, MWIFIEX_TM_ATTR_MAX, data, len, mwifiex_tm_policy,
			NULL);
	if (err)
		return err;

	if (!tb[MWIFIEX_TM_ATTR_CMD])
		return -EINVAL;

	switch (nla_get_u32(tb[MWIFIEX_TM_ATTR_CMD])) {
	case MWIFIEX_TM_CMD_HOSTCMD:
		if (!tb[MWIFIEX_TM_ATTR_DATA])
			return -EINVAL;

		hostcmd = kzalloc(sizeof(*hostcmd), GFP_KERNEL);
		if (!hostcmd)
			return -ENOMEM;

		hostcmd->len = nla_len(tb[MWIFIEX_TM_ATTR_DATA]);
		memcpy(hostcmd->cmd, nla_data(tb[MWIFIEX_TM_ATTR_DATA]),
		       hostcmd->len);

		if (mwifiex_send_cmd(priv, 0, 0, 0, hostcmd, true)) {
			dev_err(priv->adapter->dev, "Failed to process hostcmd\n");
			return -EFAULT;
		}

		/* process hostcmd response*/
		skb = cfg80211_testmode_alloc_reply_skb(wiphy, hostcmd->len);
		if (!skb)
			return -ENOMEM;
		err = nla_put(skb, MWIFIEX_TM_ATTR_DATA,
			      hostcmd->len, hostcmd->cmd);
		if (err) {
			kfree_skb(skb);
			return -EMSGSIZE;
		}

		err = cfg80211_testmode_reply(skb);
		kfree(hostcmd);
		return err;
	default:
		return -EOPNOTSUPP;
	}
}
#endif

static int
mwifiex_cfg80211_start_radar_detection(struct wiphy *wiphy,
				       struct net_device *dev,
				       struct cfg80211_chan_def *chandef,
				       u32 cac_time_ms)
{
	struct mwifiex_private *priv = mwifiex_netdev_get_priv(dev);
	struct mwifiex_radar_params radar_params;

	if (priv->adapter->scan_processing) {
		mwifiex_dbg(priv->adapter, ERROR,
			    "radar detection: scan already in process...\n");
		return -EBUSY;
	}

	if (!mwifiex_is_11h_active(priv)) {
		mwifiex_dbg(priv->adapter, INFO,
			    "Enable 11h extensions in FW\n");
		if (mwifiex_11h_activate(priv, true)) {
			mwifiex_dbg(priv->adapter, ERROR,
				    "Failed to activate 11h extensions!!");
			return -1;
		}
		priv->state_11h.is_11h_active = true;
	}

	memset(&radar_params, 0, sizeof(struct mwifiex_radar_params));
	radar_params.chandef = chandef;
	radar_params.cac_time_ms = cac_time_ms;

	memcpy(&priv->dfs_chandef, chandef, sizeof(priv->dfs_chandef));

	if (mwifiex_send_cmd(priv, HostCmd_CMD_CHAN_REPORT_REQUEST,
			     HostCmd_ACT_GEN_SET, 0, &radar_params, true))
		return -1;

	queue_delayed_work(priv->dfs_cac_workqueue, &priv->dfs_cac_work,
			   msecs_to_jiffies(cac_time_ms));
	return 0;
}

static int
mwifiex_cfg80211_change_station(struct wiphy *wiphy, struct net_device *dev,
				const u8 *mac,
				struct station_parameters *params)
{
	int ret;
	struct mwifiex_private *priv = mwifiex_netdev_get_priv(dev);

	/* we support change_station handler only for TDLS peers*/
	if (!(params->sta_flags_set & BIT(NL80211_STA_FLAG_TDLS_PEER)))
		return -ENOTSUPP;

	/* make sure we are in station mode and connected */
	if ((priv->bss_type != MWIFIEX_BSS_TYPE_STA) || !priv->media_connected)
		return -ENOTSUPP;

	priv->sta_params = params;

	ret = mwifiex_tdls_oper(priv, mac, MWIFIEX_TDLS_CONFIG_LINK);
	priv->sta_params = NULL;

	return ret;
}

/* station cfg80211 operations */
static struct cfg80211_ops mwifiex_cfg80211_ops = {
	.add_virtual_intf = mwifiex_add_virtual_intf,
	.del_virtual_intf = mwifiex_del_virtual_intf,
	.change_virtual_intf = mwifiex_cfg80211_change_virtual_intf,
	.scan = mwifiex_cfg80211_scan,
	.connect = mwifiex_cfg80211_connect,
	.disconnect = mwifiex_cfg80211_disconnect,
	.get_station = mwifiex_cfg80211_get_station,
	.dump_station = mwifiex_cfg80211_dump_station,
	.dump_survey = mwifiex_cfg80211_dump_survey,
	.set_wiphy_params = mwifiex_cfg80211_set_wiphy_params,
	.join_ibss = mwifiex_cfg80211_join_ibss,
	.leave_ibss = mwifiex_cfg80211_leave_ibss,
	.add_key = mwifiex_cfg80211_add_key,
	.del_key = mwifiex_cfg80211_del_key,
	.set_default_mgmt_key = mwifiex_cfg80211_set_default_mgmt_key,
	.mgmt_tx = mwifiex_cfg80211_mgmt_tx,
	.mgmt_frame_register = mwifiex_cfg80211_mgmt_frame_register,
	.remain_on_channel = mwifiex_cfg80211_remain_on_channel,
	.cancel_remain_on_channel = mwifiex_cfg80211_cancel_remain_on_channel,
	.set_default_key = mwifiex_cfg80211_set_default_key,
	.set_power_mgmt = mwifiex_cfg80211_set_power_mgmt,
	.set_tx_power = mwifiex_cfg80211_set_tx_power,
	.get_tx_power = mwifiex_cfg80211_get_tx_power,
	.set_bitrate_mask = mwifiex_cfg80211_set_bitrate_mask,
	.start_ap = mwifiex_cfg80211_start_ap,
	.stop_ap = mwifiex_cfg80211_stop_ap,
	.change_beacon = mwifiex_cfg80211_change_beacon,
	.set_cqm_rssi_config = mwifiex_cfg80211_set_cqm_rssi_config,
	.set_antenna = mwifiex_cfg80211_set_antenna,
	.get_antenna = mwifiex_cfg80211_get_antenna,
	.del_station = mwifiex_cfg80211_del_station,
	.sched_scan_start = mwifiex_cfg80211_sched_scan_start,
	.sched_scan_stop = mwifiex_cfg80211_sched_scan_stop,
#ifdef CONFIG_PM
	.suspend = mwifiex_cfg80211_suspend,
	.resume = mwifiex_cfg80211_resume,
	.set_wakeup = mwifiex_cfg80211_set_wakeup,
	.set_rekey_data = mwifiex_set_rekey_data,
#endif
	.set_coalesce = mwifiex_cfg80211_set_coalesce,
	.tdls_mgmt = mwifiex_cfg80211_tdls_mgmt,
	.tdls_oper = mwifiex_cfg80211_tdls_oper,
	.tdls_channel_switch = mwifiex_cfg80211_tdls_chan_switch,
	.tdls_cancel_channel_switch = mwifiex_cfg80211_tdls_cancel_chan_switch,
	.add_station = mwifiex_cfg80211_add_station,
	.change_station = mwifiex_cfg80211_change_station,
	CFG80211_TESTMODE_CMD(mwifiex_tm_cmd)
	.get_channel = mwifiex_cfg80211_get_channel,
	.start_radar_detection = mwifiex_cfg80211_start_radar_detection,
	.channel_switch = mwifiex_cfg80211_channel_switch,
};

#ifdef CONFIG_PM
static const struct wiphy_wowlan_support mwifiex_wowlan_support = {
	.flags = WIPHY_WOWLAN_MAGIC_PKT | WIPHY_WOWLAN_DISCONNECT |
		WIPHY_WOWLAN_NET_DETECT | WIPHY_WOWLAN_SUPPORTS_GTK_REKEY |
		WIPHY_WOWLAN_GTK_REKEY_FAILURE,
	.n_patterns = MWIFIEX_MEF_MAX_FILTERS,
	.pattern_min_len = 1,
	.pattern_max_len = MWIFIEX_MAX_PATTERN_LEN,
	.max_pkt_offset = MWIFIEX_MAX_OFFSET_LEN,
	.max_nd_match_sets = MWIFIEX_MAX_ND_MATCH_SETS,
};
#endif

static bool mwifiex_is_valid_alpha2(const char *alpha2)
{
	if (!alpha2 || strlen(alpha2) != 2)
		return false;

	if (isalpha(alpha2[0]) && isalpha(alpha2[1]))
		return true;

	return false;
}

static const struct wiphy_coalesce_support mwifiex_coalesce_support = {
	.n_rules = MWIFIEX_COALESCE_MAX_RULES,
	.max_delay = MWIFIEX_MAX_COALESCING_DELAY,
	.n_patterns = MWIFIEX_COALESCE_MAX_FILTERS,
	.pattern_min_len = 1,
	.pattern_max_len = MWIFIEX_MAX_PATTERN_LEN,
	.max_pkt_offset = MWIFIEX_MAX_OFFSET_LEN,
};

int mwifiex_init_channel_scan_gap(struct mwifiex_adapter *adapter)
{
	u32 n_channels_bg, n_channels_a = 0;

	n_channels_bg = mwifiex_band_2ghz.n_channels;

	if (adapter->config_bands & BAND_A)
		n_channels_a = mwifiex_band_5ghz.n_channels;

	adapter->num_in_chan_stats = n_channels_bg + n_channels_a;
	adapter->chan_stats = vmalloc(sizeof(*adapter->chan_stats) *
				      adapter->num_in_chan_stats);

	if (!adapter->chan_stats)
		return -ENOMEM;

	return 0;
}

/*
 * This function registers the device with CFG802.11 subsystem.
 *
 * The function creates the wireless device/wiphy, populates it with
 * default parameters and handler function pointers, and finally
 * registers the device.
 */

int mwifiex_register_cfg80211(struct mwifiex_adapter *adapter)
{
	int ret;
	void *wdev_priv;
	struct wiphy *wiphy;
	struct mwifiex_private *priv = adapter->priv[MWIFIEX_BSS_TYPE_STA];
	u8 *country_code;
	u32 thr, retry;

	/* create a new wiphy for use with cfg80211 */
	wiphy = wiphy_new(&mwifiex_cfg80211_ops,
			  sizeof(struct mwifiex_adapter *));
	if (!wiphy) {
		mwifiex_dbg(adapter, ERROR,
			    "%s: creating new wiphy\n", __func__);
		return -ENOMEM;
	}
	wiphy->max_scan_ssids = MWIFIEX_MAX_SSID_LIST_LENGTH;
	wiphy->max_scan_ie_len = MWIFIEX_MAX_VSIE_LEN;
	wiphy->mgmt_stypes = mwifiex_mgmt_stypes;
	wiphy->max_remain_on_channel_duration = 5000;
	wiphy->interface_modes = BIT(NL80211_IFTYPE_STATION) |
				 BIT(NL80211_IFTYPE_ADHOC) |
				 BIT(NL80211_IFTYPE_P2P_CLIENT) |
				 BIT(NL80211_IFTYPE_P2P_GO) |
				 BIT(NL80211_IFTYPE_AP);

	wiphy->bands[NL80211_BAND_2GHZ] = &mwifiex_band_2ghz;
	if (adapter->config_bands & BAND_A)
		wiphy->bands[NL80211_BAND_5GHZ] = &mwifiex_band_5ghz;
	else
		wiphy->bands[NL80211_BAND_5GHZ] = NULL;

	if (adapter->drcs_enabled && ISSUPP_DRCS_ENABLED(adapter->fw_cap_info))
		wiphy->iface_combinations = &mwifiex_iface_comb_ap_sta_drcs;
	else if (adapter->is_hw_11ac_capable)
		wiphy->iface_combinations = &mwifiex_iface_comb_ap_sta_vht;
	else
		wiphy->iface_combinations = &mwifiex_iface_comb_ap_sta;
	wiphy->n_iface_combinations = 1;

	/* Initialize cipher suits */
	wiphy->cipher_suites = mwifiex_cipher_suites;
	wiphy->n_cipher_suites = ARRAY_SIZE(mwifiex_cipher_suites);

	if (adapter->regd) {
		wiphy->regulatory_flags |= REGULATORY_CUSTOM_REG |
					   REGULATORY_DISABLE_BEACON_HINTS |
					   REGULATORY_COUNTRY_IE_IGNORE;
		wiphy_apply_custom_regulatory(wiphy, adapter->regd);
	}

	ether_addr_copy(wiphy->perm_addr, adapter->perm_addr);
	wiphy->signal_type = CFG80211_SIGNAL_TYPE_MBM;
	wiphy->flags |= WIPHY_FLAG_HAVE_AP_SME |
			WIPHY_FLAG_AP_PROBE_RESP_OFFLOAD |
			WIPHY_FLAG_AP_UAPSD |
			WIPHY_FLAG_HAS_REMAIN_ON_CHANNEL |
			WIPHY_FLAG_HAS_CHANNEL_SWITCH |
			WIPHY_FLAG_PS_ON_BY_DEFAULT;

	if (ISSUPP_TDLS_ENABLED(adapter->fw_cap_info))
		wiphy->flags |= WIPHY_FLAG_SUPPORTS_TDLS |
				WIPHY_FLAG_TDLS_EXTERNAL_SETUP;

#ifdef CONFIG_PM
	wiphy->wowlan = &mwifiex_wowlan_support;
#endif

	wiphy->coalesce = &mwifiex_coalesce_support;

	wiphy->probe_resp_offload = NL80211_PROBE_RESP_OFFLOAD_SUPPORT_WPS |
				    NL80211_PROBE_RESP_OFFLOAD_SUPPORT_WPS2 |
				    NL80211_PROBE_RESP_OFFLOAD_SUPPORT_P2P;

	wiphy->max_sched_scan_reqs = 1;
	wiphy->max_sched_scan_ssids = MWIFIEX_MAX_SSID_LIST_LENGTH;
	wiphy->max_sched_scan_ie_len = MWIFIEX_MAX_VSIE_LEN;
	wiphy->max_match_sets = MWIFIEX_MAX_SSID_LIST_LENGTH;

	wiphy->available_antennas_tx = BIT(adapter->number_of_antenna) - 1;
	wiphy->available_antennas_rx = BIT(adapter->number_of_antenna) - 1;

	wiphy->features |= NL80211_FEATURE_HT_IBSS |
			   NL80211_FEATURE_INACTIVITY_TIMER |
			   NL80211_FEATURE_LOW_PRIORITY_SCAN |
			   NL80211_FEATURE_NEED_OBSS_SCAN |
			   NL80211_FEATURE_SCAN_RANDOM_MAC_ADDR |
			   NL80211_FEATURE_SCHED_SCAN_RANDOM_MAC_ADDR |
			   NL80211_FEATURE_ND_RANDOM_MAC_ADDR;

	if (ISSUPP_TDLS_ENABLED(adapter->fw_cap_info))
		wiphy->features |= NL80211_FEATURE_TDLS_CHANNEL_SWITCH;

	if (adapter->fw_api_ver == MWIFIEX_FW_V15)
		wiphy->features |= NL80211_FEATURE_SK_TX_STATUS;

	/* Reserve space for mwifiex specific private data for BSS */
	wiphy->bss_priv_size = sizeof(struct mwifiex_bss_priv);

	wiphy->reg_notifier = mwifiex_reg_notifier;

	/* Set struct mwifiex_adapter pointer in wiphy_priv */
	wdev_priv = wiphy_priv(wiphy);
	*(unsigned long *)wdev_priv = (unsigned long)adapter;

	set_wiphy_dev(wiphy, priv->adapter->dev);

	ret = wiphy_register(wiphy);
	if (ret < 0) {
		mwifiex_dbg(adapter, ERROR,
			    "%s: wiphy_register failed: %d\n", __func__, ret);
		wiphy_free(wiphy);
		return ret;
	}

	if (!adapter->regd) {
		if (reg_alpha2 && mwifiex_is_valid_alpha2(reg_alpha2)) {
			mwifiex_dbg(adapter, INFO,
				    "driver hint alpha2: %2.2s\n", reg_alpha2);
			regulatory_hint(wiphy, reg_alpha2);
		} else {
			if (adapter->region_code == 0x00) {
				mwifiex_dbg(adapter, WARN,
					    "Ignore world regulatory domain\n");
			} else {
				wiphy->regulatory_flags |=
					REGULATORY_DISABLE_BEACON_HINTS |
					REGULATORY_COUNTRY_IE_IGNORE;
				country_code =
					mwifiex_11d_code_2_region(
						adapter->region_code);
				if (country_code &&
				    regulatory_hint(wiphy, country_code))
					mwifiex_dbg(priv->adapter, ERROR,
						    "regulatory_hint() failed\n");
			}
		}
	}

	mwifiex_send_cmd(priv, HostCmd_CMD_802_11_SNMP_MIB,
			 HostCmd_ACT_GEN_GET, FRAG_THRESH_I, &thr, true);
	wiphy->frag_threshold = thr;
	mwifiex_send_cmd(priv, HostCmd_CMD_802_11_SNMP_MIB,
			 HostCmd_ACT_GEN_GET, RTS_THRESH_I, &thr, true);
	wiphy->rts_threshold = thr;
	mwifiex_send_cmd(priv, HostCmd_CMD_802_11_SNMP_MIB,
			 HostCmd_ACT_GEN_GET, SHORT_RETRY_LIM_I, &retry, true);
	wiphy->retry_short = (u8) retry;
	mwifiex_send_cmd(priv, HostCmd_CMD_802_11_SNMP_MIB,
			 HostCmd_ACT_GEN_GET, LONG_RETRY_LIM_I, &retry, true);
	wiphy->retry_long = (u8) retry;

	adapter->wiphy = wiphy;
	return ret;
}<|MERGE_RESOLUTION|>--- conflicted
+++ resolved
@@ -898,11 +898,6 @@
 		priv->bss_role =  MWIFIEX_BSS_ROLE_UAP;
 		break;
 	case NL80211_IFTYPE_AP:
-<<<<<<< HEAD
-		priv->bss_num = mwifiex_get_unused_bss_num(adapter,
-			 MWIFIEX_BSS_TYPE_UAP);
-=======
->>>>>>> bb176f67
 		priv->bss_role = MWIFIEX_BSS_ROLE_UAP;
 		break;
 	default:
