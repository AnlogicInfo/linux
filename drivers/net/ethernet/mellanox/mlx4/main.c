/*
 * Copyright (c) 2004, 2005 Topspin Communications.  All rights reserved.
 * Copyright (c) 2005 Sun Microsystems, Inc. All rights reserved.
 * Copyright (c) 2005, 2006, 2007, 2008 Mellanox Technologies. All rights reserved.
 * Copyright (c) 2006, 2007 Cisco Systems, Inc. All rights reserved.
 *
 * This software is available to you under a choice of one of two
 * licenses.  You may choose to be licensed under the terms of the GNU
 * General Public License (GPL) Version 2, available from the file
 * COPYING in the main directory of this source tree, or the
 * OpenIB.org BSD license below:
 *
 *     Redistribution and use in source and binary forms, with or
 *     without modification, are permitted provided that the following
 *     conditions are met:
 *
 *      - Redistributions of source code must retain the above
 *        copyright notice, this list of conditions and the following
 *        disclaimer.
 *
 *      - Redistributions in binary form must reproduce the above
 *        copyright notice, this list of conditions and the following
 *        disclaimer in the documentation and/or other materials
 *        provided with the distribution.
 *
 * THE SOFTWARE IS PROVIDED "AS IS", WITHOUT WARRANTY OF ANY KIND,
 * EXPRESS OR IMPLIED, INCLUDING BUT NOT LIMITED TO THE WARRANTIES OF
 * MERCHANTABILITY, FITNESS FOR A PARTICULAR PURPOSE AND
 * NONINFRINGEMENT. IN NO EVENT SHALL THE AUTHORS OR COPYRIGHT HOLDERS
 * BE LIABLE FOR ANY CLAIM, DAMAGES OR OTHER LIABILITY, WHETHER IN AN
 * ACTION OF CONTRACT, TORT OR OTHERWISE, ARISING FROM, OUT OF OR IN
 * CONNECTION WITH THE SOFTWARE OR THE USE OR OTHER DEALINGS IN THE
 * SOFTWARE.
 */

#include <linux/module.h>
#include <linux/init.h>
#include <linux/errno.h>
#include <linux/pci.h>
#include <linux/dma-mapping.h>
#include <linux/slab.h>
#include <linux/io-mapping.h>
#include <linux/delay.h>

#include <linux/mlx4/device.h>
#include <linux/mlx4/doorbell.h>

#include "mlx4.h"
#include "fw.h"
#include "icm.h"

MODULE_AUTHOR("Roland Dreier");
MODULE_DESCRIPTION("Mellanox ConnectX HCA low-level driver");
MODULE_LICENSE("Dual BSD/GPL");
MODULE_VERSION(DRV_VERSION);

struct workqueue_struct *mlx4_wq;

#ifdef CONFIG_MLX4_DEBUG

int mlx4_debug_level = 0;
module_param_named(debug_level, mlx4_debug_level, int, 0644);
MODULE_PARM_DESC(debug_level, "Enable debug tracing if > 0");

#endif /* CONFIG_MLX4_DEBUG */

#ifdef CONFIG_PCI_MSI

static int msi_x = 1;
module_param(msi_x, int, 0444);
MODULE_PARM_DESC(msi_x, "attempt to use MSI-X if nonzero");

#else /* CONFIG_PCI_MSI */

#define msi_x (0)

#endif /* CONFIG_PCI_MSI */

static int num_vfs;
module_param(num_vfs, int, 0444);
MODULE_PARM_DESC(num_vfs, "enable #num_vfs functions if num_vfs > 0");

static int probe_vf;
module_param(probe_vf, int, 0644);
MODULE_PARM_DESC(probe_vf, "number of vfs to probe by pf driver (num_vfs > 0)");

int mlx4_log_num_mgm_entry_size = 10;
module_param_named(log_num_mgm_entry_size,
			mlx4_log_num_mgm_entry_size, int, 0444);
MODULE_PARM_DESC(log_num_mgm_entry_size, "log mgm size, that defines the num"
					 " of qp per mcg, for example:"
					 " 10 gives 248.range: 9<="
					 " log_num_mgm_entry_size <= 12");

#define MLX4_VF                                        (1 << 0)

#define HCA_GLOBAL_CAP_MASK            0
#define PF_CONTEXT_BEHAVIOUR_MASK      0

static char mlx4_version[] __devinitdata =
	DRV_NAME ": Mellanox ConnectX core driver v"
	DRV_VERSION " (" DRV_RELDATE ")\n";

static struct mlx4_profile default_profile = {
	.num_qp		= 1 << 18,
	.num_srq	= 1 << 16,
	.rdmarc_per_qp	= 1 << 4,
	.num_cq		= 1 << 16,
	.num_mcg	= 1 << 13,
	.num_mpt	= 1 << 19,
<<<<<<< HEAD
	.num_mtt	= 1 << 20,
=======
	.num_mtt	= 1 << 20, /* It is really num mtt segements */
>>>>>>> c16fa4f2
};

static int log_num_mac = 7;
module_param_named(log_num_mac, log_num_mac, int, 0444);
MODULE_PARM_DESC(log_num_mac, "Log2 max number of MACs per ETH port (1-7)");

static int log_num_vlan;
module_param_named(log_num_vlan, log_num_vlan, int, 0444);
MODULE_PARM_DESC(log_num_vlan, "Log2 max number of VLANs per ETH port (0-7)");
/* Log2 max number of VLANs per ETH port (0-7) */
#define MLX4_LOG_NUM_VLANS 7

static bool use_prio;
module_param_named(use_prio, use_prio, bool, 0444);
MODULE_PARM_DESC(use_prio, "Enable steering by VLAN priority on ETH ports "
		  "(0/1, default 0)");

int log_mtts_per_seg = ilog2(MLX4_MTT_ENTRY_PER_SEG);
module_param_named(log_mtts_per_seg, log_mtts_per_seg, int, 0444);
MODULE_PARM_DESC(log_mtts_per_seg, "Log2 number of MTT entries per segment (1-7)");

static int port_type_array[2] = {MLX4_PORT_TYPE_NONE, MLX4_PORT_TYPE_NONE};
static int arr_argc = 2;
module_param_array(port_type_array, int, &arr_argc, 0444);
MODULE_PARM_DESC(port_type_array, "Array of port types: HW_DEFAULT (0) is default "
				"1 for IB, 2 for Ethernet");

struct mlx4_port_config {
	struct list_head list;
	enum mlx4_port_type port_type[MLX4_MAX_PORTS + 1];
	struct pci_dev *pdev;
};

static inline int mlx4_master_get_num_eqs(struct mlx4_dev *dev)
{
	return dev->caps.reserved_eqs +
		MLX4_MFUNC_EQ_NUM * (dev->num_slaves + 1);
}

int mlx4_check_port_params(struct mlx4_dev *dev,
			   enum mlx4_port_type *port_type)
{
	int i;

	for (i = 0; i < dev->caps.num_ports - 1; i++) {
		if (port_type[i] != port_type[i + 1]) {
			if (!(dev->caps.flags & MLX4_DEV_CAP_FLAG_DPDP)) {
				mlx4_err(dev, "Only same port types supported "
					 "on this HCA, aborting.\n");
				return -EINVAL;
			}
			if (port_type[i] == MLX4_PORT_TYPE_ETH &&
			    port_type[i + 1] == MLX4_PORT_TYPE_IB)
				return -EINVAL;
		}
	}

	for (i = 0; i < dev->caps.num_ports; i++) {
		if (!(port_type[i] & dev->caps.supported_type[i+1])) {
			mlx4_err(dev, "Requested port type for port %d is not "
				      "supported on this HCA\n", i + 1);
			return -EINVAL;
		}
	}
	return 0;
}

static void mlx4_set_port_mask(struct mlx4_dev *dev)
{
	int i;

	for (i = 1; i <= dev->caps.num_ports; ++i)
		dev->caps.port_mask[i] = dev->caps.port_type[i];
}

static int mlx4_dev_cap(struct mlx4_dev *dev, struct mlx4_dev_cap *dev_cap)
{
	int err;
	int i;

	err = mlx4_QUERY_DEV_CAP(dev, dev_cap);
	if (err) {
		mlx4_err(dev, "QUERY_DEV_CAP command failed, aborting.\n");
		return err;
	}

	if (dev_cap->min_page_sz > PAGE_SIZE) {
		mlx4_err(dev, "HCA minimum page size of %d bigger than "
			 "kernel PAGE_SIZE of %ld, aborting.\n",
			 dev_cap->min_page_sz, PAGE_SIZE);
		return -ENODEV;
	}
	if (dev_cap->num_ports > MLX4_MAX_PORTS) {
		mlx4_err(dev, "HCA has %d ports, but we only support %d, "
			 "aborting.\n",
			 dev_cap->num_ports, MLX4_MAX_PORTS);
		return -ENODEV;
	}

	if (dev_cap->uar_size > pci_resource_len(dev->pdev, 2)) {
		mlx4_err(dev, "HCA reported UAR size of 0x%x bigger than "
			 "PCI resource 2 size of 0x%llx, aborting.\n",
			 dev_cap->uar_size,
			 (unsigned long long) pci_resource_len(dev->pdev, 2));
		return -ENODEV;
	}

	dev->caps.num_ports	     = dev_cap->num_ports;
	for (i = 1; i <= dev->caps.num_ports; ++i) {
		dev->caps.vl_cap[i]	    = dev_cap->max_vl[i];
		dev->caps.ib_mtu_cap[i]	    = dev_cap->ib_mtu[i];
		dev->caps.gid_table_len[i]  = dev_cap->max_gids[i];
		dev->caps.pkey_table_len[i] = dev_cap->max_pkeys[i];
		dev->caps.port_width_cap[i] = dev_cap->max_port_width[i];
		dev->caps.eth_mtu_cap[i]    = dev_cap->eth_mtu[i];
		dev->caps.def_mac[i]        = dev_cap->def_mac[i];
		dev->caps.supported_type[i] = dev_cap->supported_port_types[i];
		dev->caps.suggested_type[i] = dev_cap->suggested_type[i];
		dev->caps.default_sense[i] = dev_cap->default_sense[i];
		dev->caps.trans_type[i]	    = dev_cap->trans_type[i];
		dev->caps.vendor_oui[i]     = dev_cap->vendor_oui[i];
		dev->caps.wavelength[i]     = dev_cap->wavelength[i];
		dev->caps.trans_code[i]     = dev_cap->trans_code[i];
	}

	dev->caps.uar_page_size	     = PAGE_SIZE;
	dev->caps.num_uars	     = dev_cap->uar_size / PAGE_SIZE;
	dev->caps.local_ca_ack_delay = dev_cap->local_ca_ack_delay;
	dev->caps.bf_reg_size	     = dev_cap->bf_reg_size;
	dev->caps.bf_regs_per_page   = dev_cap->bf_regs_per_page;
	dev->caps.max_sq_sg	     = dev_cap->max_sq_sg;
	dev->caps.max_rq_sg	     = dev_cap->max_rq_sg;
	dev->caps.max_wqes	     = dev_cap->max_qp_sz;
	dev->caps.max_qp_init_rdma   = dev_cap->max_requester_per_qp;
	dev->caps.max_srq_wqes	     = dev_cap->max_srq_sz;
	dev->caps.max_srq_sge	     = dev_cap->max_rq_sg - 1;
	dev->caps.reserved_srqs	     = dev_cap->reserved_srqs;
	dev->caps.max_sq_desc_sz     = dev_cap->max_sq_desc_sz;
	dev->caps.max_rq_desc_sz     = dev_cap->max_rq_desc_sz;
	dev->caps.num_qp_per_mgm     = mlx4_get_qp_per_mgm(dev);
	/*
	 * Subtract 1 from the limit because we need to allocate a
	 * spare CQE so the HCA HW can tell the difference between an
	 * empty CQ and a full CQ.
	 */
	dev->caps.max_cqes	     = dev_cap->max_cq_sz - 1;
	dev->caps.reserved_cqs	     = dev_cap->reserved_cqs;
	dev->caps.reserved_eqs	     = dev_cap->reserved_eqs;
	dev->caps.reserved_mtts      = dev_cap->reserved_mtts;
	dev->caps.reserved_mrws	     = dev_cap->reserved_mrws;

	/* The first 128 UARs are used for EQ doorbells */
	dev->caps.reserved_uars	     = max_t(int, 128, dev_cap->reserved_uars);
	dev->caps.reserved_pds	     = dev_cap->reserved_pds;
	dev->caps.reserved_xrcds     = (dev->caps.flags & MLX4_DEV_CAP_FLAG_XRC) ?
					dev_cap->reserved_xrcds : 0;
	dev->caps.max_xrcds          = (dev->caps.flags & MLX4_DEV_CAP_FLAG_XRC) ?
					dev_cap->max_xrcds : 0;
	dev->caps.mtt_entry_sz       = dev_cap->mtt_entry_sz;

	dev->caps.max_msg_sz         = dev_cap->max_msg_sz;
	dev->caps.page_size_cap	     = ~(u32) (dev_cap->min_page_sz - 1);
	dev->caps.flags		     = dev_cap->flags;
	dev->caps.bmme_flags	     = dev_cap->bmme_flags;
	dev->caps.reserved_lkey	     = dev_cap->reserved_lkey;
	dev->caps.stat_rate_support  = dev_cap->stat_rate_support;
	dev->caps.max_gso_sz	     = dev_cap->max_gso_sz;

	/* Sense port always allowed on supported devices for ConnectX1 and 2 */
	if (dev->pdev->device != 0x1003)
		dev->caps.flags |= MLX4_DEV_CAP_FLAG_SENSE_SUPPORT;

	dev->caps.log_num_macs  = log_num_mac;
	dev->caps.log_num_vlans = MLX4_LOG_NUM_VLANS;
	dev->caps.log_num_prios = use_prio ? 3 : 0;

	for (i = 1; i <= dev->caps.num_ports; ++i) {
		dev->caps.port_type[i] = MLX4_PORT_TYPE_NONE;
		if (dev->caps.supported_type[i]) {
			/* if only ETH is supported - assign ETH */
			if (dev->caps.supported_type[i] == MLX4_PORT_TYPE_ETH)
				dev->caps.port_type[i] = MLX4_PORT_TYPE_ETH;
			/* if only IB is supported,
			 * assign IB only if SRIOV is off*/
			else if (dev->caps.supported_type[i] ==
				 MLX4_PORT_TYPE_IB) {
				if (dev->flags & MLX4_FLAG_SRIOV)
					dev->caps.port_type[i] =
						MLX4_PORT_TYPE_NONE;
				else
					dev->caps.port_type[i] =
						MLX4_PORT_TYPE_IB;
			/* if IB and ETH are supported,
			 * first of all check if SRIOV is on */
			} else if (dev->flags & MLX4_FLAG_SRIOV)
				dev->caps.port_type[i] = MLX4_PORT_TYPE_ETH;
			else {
				/* In non-SRIOV mode, we set the port type
				 * according to user selection of port type,
				 * if usere selected none, take the FW hint */
				if (port_type_array[i-1] == MLX4_PORT_TYPE_NONE)
					dev->caps.port_type[i] = dev->caps.suggested_type[i] ?
						MLX4_PORT_TYPE_ETH : MLX4_PORT_TYPE_IB;
				else
					dev->caps.port_type[i] = port_type_array[i-1];
			}
		}
		/*
		 * Link sensing is allowed on the port if 3 conditions are true:
		 * 1. Both protocols are supported on the port.
		 * 2. Different types are supported on the port
		 * 3. FW declared that it supports link sensing
		 */
		mlx4_priv(dev)->sense.sense_allowed[i] =
			((dev->caps.supported_type[i] == MLX4_PORT_TYPE_AUTO) &&
			 (dev->caps.flags & MLX4_DEV_CAP_FLAG_DPDP) &&
			 (dev->caps.flags & MLX4_DEV_CAP_FLAG_SENSE_SUPPORT));

		/*
		 * If "default_sense" bit is set, we move the port to "AUTO" mode
		 * and perform sense_port FW command to try and set the correct
		 * port type from beginning
		 */
		if (mlx4_priv(dev)->sense.sense_allowed[i] && dev->caps.default_sense[i]) {
			enum mlx4_port_type sensed_port = MLX4_PORT_TYPE_NONE;
			dev->caps.possible_type[i] = MLX4_PORT_TYPE_AUTO;
			mlx4_SENSE_PORT(dev, i, &sensed_port);
			if (sensed_port != MLX4_PORT_TYPE_NONE)
				dev->caps.port_type[i] = sensed_port;
		} else {
			dev->caps.possible_type[i] = dev->caps.port_type[i];
		}

		if (dev->caps.log_num_macs > dev_cap->log_max_macs[i]) {
			dev->caps.log_num_macs = dev_cap->log_max_macs[i];
			mlx4_warn(dev, "Requested number of MACs is too much "
				  "for port %d, reducing to %d.\n",
				  i, 1 << dev->caps.log_num_macs);
		}
		if (dev->caps.log_num_vlans > dev_cap->log_max_vlans[i]) {
			dev->caps.log_num_vlans = dev_cap->log_max_vlans[i];
			mlx4_warn(dev, "Requested number of VLANs is too much "
				  "for port %d, reducing to %d.\n",
				  i, 1 << dev->caps.log_num_vlans);
		}
	}

	dev->caps.max_counters = 1 << ilog2(dev_cap->max_counters);

	dev->caps.reserved_qps_cnt[MLX4_QP_REGION_FW] = dev_cap->reserved_qps;
	dev->caps.reserved_qps_cnt[MLX4_QP_REGION_ETH_ADDR] =
		dev->caps.reserved_qps_cnt[MLX4_QP_REGION_FC_ADDR] =
		(1 << dev->caps.log_num_macs) *
		(1 << dev->caps.log_num_vlans) *
		(1 << dev->caps.log_num_prios) *
		dev->caps.num_ports;
	dev->caps.reserved_qps_cnt[MLX4_QP_REGION_FC_EXCH] = MLX4_NUM_FEXCH;

	dev->caps.reserved_qps = dev->caps.reserved_qps_cnt[MLX4_QP_REGION_FW] +
		dev->caps.reserved_qps_cnt[MLX4_QP_REGION_ETH_ADDR] +
		dev->caps.reserved_qps_cnt[MLX4_QP_REGION_FC_ADDR] +
		dev->caps.reserved_qps_cnt[MLX4_QP_REGION_FC_EXCH];

	return 0;
}
/*The function checks if there are live vf, return the num of them*/
static int mlx4_how_many_lives_vf(struct mlx4_dev *dev)
{
	struct mlx4_priv *priv = mlx4_priv(dev);
	struct mlx4_slave_state *s_state;
	int i;
	int ret = 0;

	for (i = 1/*the ppf is 0*/; i < dev->num_slaves; ++i) {
		s_state = &priv->mfunc.master.slave_state[i];
		if (s_state->active && s_state->last_cmd !=
		    MLX4_COMM_CMD_RESET) {
			mlx4_warn(dev, "%s: slave: %d is still active\n",
				  __func__, i);
			ret++;
		}
	}
	return ret;
}

static int mlx4_is_slave_active(struct mlx4_dev *dev, int slave)
{
	struct mlx4_priv *priv = mlx4_priv(dev);
	struct mlx4_slave_state *s_slave;

	if (!mlx4_is_master(dev))
		return 0;

	s_slave = &priv->mfunc.master.slave_state[slave];
	return !!s_slave->active;
}
EXPORT_SYMBOL(mlx4_is_slave_active);

static int mlx4_slave_cap(struct mlx4_dev *dev)
{
	int			   err;
	u32			   page_size;
	struct mlx4_dev_cap	   dev_cap;
	struct mlx4_func_cap	   func_cap;
	struct mlx4_init_hca_param hca_param;
	int			   i;

	memset(&hca_param, 0, sizeof(hca_param));
	err = mlx4_QUERY_HCA(dev, &hca_param);
	if (err) {
		mlx4_err(dev, "QUERY_HCA command failed, aborting.\n");
		return err;
	}

	/*fail if the hca has an unknown capability */
	if ((hca_param.global_caps | HCA_GLOBAL_CAP_MASK) !=
	    HCA_GLOBAL_CAP_MASK) {
		mlx4_err(dev, "Unknown hca global capabilities\n");
		return -ENOSYS;
	}

	mlx4_log_num_mgm_entry_size = hca_param.log_mc_entry_sz;

	memset(&dev_cap, 0, sizeof(dev_cap));
	err = mlx4_dev_cap(dev, &dev_cap);
	if (err) {
		mlx4_err(dev, "QUERY_DEV_CAP command failed, aborting.\n");
		return err;
	}

	page_size = ~dev->caps.page_size_cap + 1;
	mlx4_warn(dev, "HCA minimum page size:%d\n", page_size);
	if (page_size > PAGE_SIZE) {
		mlx4_err(dev, "HCA minimum page size of %d bigger than "
			 "kernel PAGE_SIZE of %ld, aborting.\n",
			 page_size, PAGE_SIZE);
		return -ENODEV;
	}

	/* slave gets uar page size from QUERY_HCA fw command */
	dev->caps.uar_page_size = 1 << (hca_param.uar_page_sz + 12);

	/* TODO: relax this assumption */
	if (dev->caps.uar_page_size != PAGE_SIZE) {
		mlx4_err(dev, "UAR size:%d != kernel PAGE_SIZE of %ld\n",
			 dev->caps.uar_page_size, PAGE_SIZE);
		return -ENODEV;
	}

	memset(&func_cap, 0, sizeof(func_cap));
	err = mlx4_QUERY_FUNC_CAP(dev, &func_cap);
	if (err) {
		mlx4_err(dev, "QUERY_FUNC_CAP command failed, aborting.\n");
		return err;
	}

	if ((func_cap.pf_context_behaviour | PF_CONTEXT_BEHAVIOUR_MASK) !=
	    PF_CONTEXT_BEHAVIOUR_MASK) {
		mlx4_err(dev, "Unknown pf context behaviour\n");
		return -ENOSYS;
	}

<<<<<<< HEAD
	dev->caps.function		= func_cap.function;
=======
>>>>>>> c16fa4f2
	dev->caps.num_ports		= func_cap.num_ports;
	dev->caps.num_qps		= func_cap.qp_quota;
	dev->caps.num_srqs		= func_cap.srq_quota;
	dev->caps.num_cqs		= func_cap.cq_quota;
	dev->caps.num_eqs               = func_cap.max_eq;
	dev->caps.reserved_eqs          = func_cap.reserved_eq;
	dev->caps.num_mpts		= func_cap.mpt_quota;
	dev->caps.num_mtts		= func_cap.mtt_quota;
	dev->caps.num_pds               = MLX4_NUM_PDS;
	dev->caps.num_mgms              = 0;
	dev->caps.num_amgms             = 0;

	for (i = 1; i <= dev->caps.num_ports; ++i)
		dev->caps.port_mask[i] = dev->caps.port_type[i];

	if (dev->caps.num_ports > MLX4_MAX_PORTS) {
		mlx4_err(dev, "HCA has %d ports, but we only support %d, "
			 "aborting.\n", dev->caps.num_ports, MLX4_MAX_PORTS);
		return -ENODEV;
	}

	if (dev->caps.uar_page_size * (dev->caps.num_uars -
				       dev->caps.reserved_uars) >
				       pci_resource_len(dev->pdev, 2)) {
		mlx4_err(dev, "HCA reported UAR region size of 0x%x bigger than "
			 "PCI resource 2 size of 0x%llx, aborting.\n",
			 dev->caps.uar_page_size * dev->caps.num_uars,
			 (unsigned long long) pci_resource_len(dev->pdev, 2));
		return -ENODEV;
	}

#if 0
	mlx4_warn(dev, "sqp_demux:%d\n", dev->caps.sqp_demux);
	mlx4_warn(dev, "num_uars:%d reserved_uars:%d uar region:0x%x bar2:0x%llx\n",
		  dev->caps.num_uars, dev->caps.reserved_uars,
		  dev->caps.uar_page_size * dev->caps.num_uars,
		  pci_resource_len(dev->pdev, 2));
	mlx4_warn(dev, "num_eqs:%d reserved_eqs:%d\n", dev->caps.num_eqs,
		  dev->caps.reserved_eqs);
	mlx4_warn(dev, "num_pds:%d reserved_pds:%d slave_pd_shift:%d pd_base:%d\n",
		  dev->caps.num_pds, dev->caps.reserved_pds,
		  dev->caps.slave_pd_shift, dev->caps.pd_base);
#endif
	return 0;
}

/*
 * Change the port configuration of the device.
 * Every user of this function must hold the port mutex.
 */
int mlx4_change_port_types(struct mlx4_dev *dev,
			   enum mlx4_port_type *port_types)
{
	int err = 0;
	int change = 0;
	int port;

	for (port = 0; port <  dev->caps.num_ports; port++) {
		/* Change the port type only if the new type is different
		 * from the current, and not set to Auto */
		if (port_types[port] != dev->caps.port_type[port + 1])
			change = 1;
	}
	if (change) {
		mlx4_unregister_device(dev);
		for (port = 1; port <= dev->caps.num_ports; port++) {
			mlx4_CLOSE_PORT(dev, port);
			dev->caps.port_type[port] = port_types[port - 1];
			err = mlx4_SET_PORT(dev, port);
			if (err) {
				mlx4_err(dev, "Failed to set port %d, "
					      "aborting\n", port);
				goto out;
			}
		}
		mlx4_set_port_mask(dev);
		err = mlx4_register_device(dev);
	}

out:
	return err;
}

static ssize_t show_port_type(struct device *dev,
			      struct device_attribute *attr,
			      char *buf)
{
	struct mlx4_port_info *info = container_of(attr, struct mlx4_port_info,
						   port_attr);
	struct mlx4_dev *mdev = info->dev;
	char type[8];

	sprintf(type, "%s",
		(mdev->caps.port_type[info->port] == MLX4_PORT_TYPE_IB) ?
		"ib" : "eth");
	if (mdev->caps.possible_type[info->port] == MLX4_PORT_TYPE_AUTO)
		sprintf(buf, "auto (%s)\n", type);
	else
		sprintf(buf, "%s\n", type);

	return strlen(buf);
}

static ssize_t set_port_type(struct device *dev,
			     struct device_attribute *attr,
			     const char *buf, size_t count)
{
	struct mlx4_port_info *info = container_of(attr, struct mlx4_port_info,
						   port_attr);
	struct mlx4_dev *mdev = info->dev;
	struct mlx4_priv *priv = mlx4_priv(mdev);
	enum mlx4_port_type types[MLX4_MAX_PORTS];
	enum mlx4_port_type new_types[MLX4_MAX_PORTS];
	int i;
	int err = 0;

	if (!strcmp(buf, "ib\n"))
		info->tmp_type = MLX4_PORT_TYPE_IB;
	else if (!strcmp(buf, "eth\n"))
		info->tmp_type = MLX4_PORT_TYPE_ETH;
	else if (!strcmp(buf, "auto\n"))
		info->tmp_type = MLX4_PORT_TYPE_AUTO;
	else {
		mlx4_err(mdev, "%s is not supported port type\n", buf);
		return -EINVAL;
	}

	mlx4_stop_sense(mdev);
	mutex_lock(&priv->port_mutex);
	/* Possible type is always the one that was delivered */
	mdev->caps.possible_type[info->port] = info->tmp_type;

	for (i = 0; i < mdev->caps.num_ports; i++) {
		types[i] = priv->port[i+1].tmp_type ? priv->port[i+1].tmp_type :
					mdev->caps.possible_type[i+1];
		if (types[i] == MLX4_PORT_TYPE_AUTO)
			types[i] = mdev->caps.port_type[i+1];
	}

	if (!(mdev->caps.flags & MLX4_DEV_CAP_FLAG_DPDP) &&
	    !(mdev->caps.flags & MLX4_DEV_CAP_FLAG_SENSE_SUPPORT)) {
		for (i = 1; i <= mdev->caps.num_ports; i++) {
			if (mdev->caps.possible_type[i] == MLX4_PORT_TYPE_AUTO) {
				mdev->caps.possible_type[i] = mdev->caps.port_type[i];
				err = -EINVAL;
			}
		}
	}
	if (err) {
		mlx4_err(mdev, "Auto sensing is not supported on this HCA. "
			       "Set only 'eth' or 'ib' for both ports "
			       "(should be the same)\n");
		goto out;
	}

	mlx4_do_sense_ports(mdev, new_types, types);

	err = mlx4_check_port_params(mdev, new_types);
	if (err)
		goto out;

	/* We are about to apply the changes after the configuration
	 * was verified, no need to remember the temporary types
	 * any more */
	for (i = 0; i < mdev->caps.num_ports; i++)
		priv->port[i + 1].tmp_type = 0;

	err = mlx4_change_port_types(mdev, new_types);

out:
	mlx4_start_sense(mdev);
	mutex_unlock(&priv->port_mutex);
	return err ? err : count;
}

static int mlx4_load_fw(struct mlx4_dev *dev)
{
	struct mlx4_priv *priv = mlx4_priv(dev);
	int err;

	priv->fw.fw_icm = mlx4_alloc_icm(dev, priv->fw.fw_pages,
					 GFP_HIGHUSER | __GFP_NOWARN, 0);
	if (!priv->fw.fw_icm) {
		mlx4_err(dev, "Couldn't allocate FW area, aborting.\n");
		return -ENOMEM;
	}

	err = mlx4_MAP_FA(dev, priv->fw.fw_icm);
	if (err) {
		mlx4_err(dev, "MAP_FA command failed, aborting.\n");
		goto err_free;
	}

	err = mlx4_RUN_FW(dev);
	if (err) {
		mlx4_err(dev, "RUN_FW command failed, aborting.\n");
		goto err_unmap_fa;
	}

	return 0;

err_unmap_fa:
	mlx4_UNMAP_FA(dev);

err_free:
	mlx4_free_icm(dev, priv->fw.fw_icm, 0);
	return err;
}

static int mlx4_init_cmpt_table(struct mlx4_dev *dev, u64 cmpt_base,
				int cmpt_entry_sz)
{
	struct mlx4_priv *priv = mlx4_priv(dev);
	int err;
	int num_eqs;

	err = mlx4_init_icm_table(dev, &priv->qp_table.cmpt_table,
				  cmpt_base +
				  ((u64) (MLX4_CMPT_TYPE_QP *
					  cmpt_entry_sz) << MLX4_CMPT_SHIFT),
				  cmpt_entry_sz, dev->caps.num_qps,
				  dev->caps.reserved_qps_cnt[MLX4_QP_REGION_FW],
				  0, 0);
	if (err)
		goto err;

	err = mlx4_init_icm_table(dev, &priv->srq_table.cmpt_table,
				  cmpt_base +
				  ((u64) (MLX4_CMPT_TYPE_SRQ *
					  cmpt_entry_sz) << MLX4_CMPT_SHIFT),
				  cmpt_entry_sz, dev->caps.num_srqs,
				  dev->caps.reserved_srqs, 0, 0);
	if (err)
		goto err_qp;

	err = mlx4_init_icm_table(dev, &priv->cq_table.cmpt_table,
				  cmpt_base +
				  ((u64) (MLX4_CMPT_TYPE_CQ *
					  cmpt_entry_sz) << MLX4_CMPT_SHIFT),
				  cmpt_entry_sz, dev->caps.num_cqs,
				  dev->caps.reserved_cqs, 0, 0);
	if (err)
		goto err_srq;

	num_eqs = (mlx4_is_master(dev)) ?
		roundup_pow_of_two(mlx4_master_get_num_eqs(dev)) :
		dev->caps.num_eqs;
	err = mlx4_init_icm_table(dev, &priv->eq_table.cmpt_table,
				  cmpt_base +
				  ((u64) (MLX4_CMPT_TYPE_EQ *
					  cmpt_entry_sz) << MLX4_CMPT_SHIFT),
				  cmpt_entry_sz, num_eqs, num_eqs, 0, 0);
	if (err)
		goto err_cq;

	return 0;

err_cq:
	mlx4_cleanup_icm_table(dev, &priv->cq_table.cmpt_table);

err_srq:
	mlx4_cleanup_icm_table(dev, &priv->srq_table.cmpt_table);

err_qp:
	mlx4_cleanup_icm_table(dev, &priv->qp_table.cmpt_table);

err:
	return err;
}

static int mlx4_init_icm(struct mlx4_dev *dev, struct mlx4_dev_cap *dev_cap,
			 struct mlx4_init_hca_param *init_hca, u64 icm_size)
{
	struct mlx4_priv *priv = mlx4_priv(dev);
	u64 aux_pages;
	int num_eqs;
	int err;

	err = mlx4_SET_ICM_SIZE(dev, icm_size, &aux_pages);
	if (err) {
		mlx4_err(dev, "SET_ICM_SIZE command failed, aborting.\n");
		return err;
	}

	mlx4_dbg(dev, "%lld KB of HCA context requires %lld KB aux memory.\n",
		 (unsigned long long) icm_size >> 10,
		 (unsigned long long) aux_pages << 2);

	priv->fw.aux_icm = mlx4_alloc_icm(dev, aux_pages,
					  GFP_HIGHUSER | __GFP_NOWARN, 0);
	if (!priv->fw.aux_icm) {
		mlx4_err(dev, "Couldn't allocate aux memory, aborting.\n");
		return -ENOMEM;
	}

	err = mlx4_MAP_ICM_AUX(dev, priv->fw.aux_icm);
	if (err) {
		mlx4_err(dev, "MAP_ICM_AUX command failed, aborting.\n");
		goto err_free_aux;
	}

	err = mlx4_init_cmpt_table(dev, init_hca->cmpt_base, dev_cap->cmpt_entry_sz);
	if (err) {
		mlx4_err(dev, "Failed to map cMPT context memory, aborting.\n");
		goto err_unmap_aux;
	}


	num_eqs = (mlx4_is_master(dev)) ?
		roundup_pow_of_two(mlx4_master_get_num_eqs(dev)) :
		dev->caps.num_eqs;
	err = mlx4_init_icm_table(dev, &priv->eq_table.table,
				  init_hca->eqc_base, dev_cap->eqc_entry_sz,
				  num_eqs, num_eqs, 0, 0);
	if (err) {
		mlx4_err(dev, "Failed to map EQ context memory, aborting.\n");
		goto err_unmap_cmpt;
	}

	/*
	 * Reserved MTT entries must be aligned up to a cacheline
	 * boundary, since the FW will write to them, while the driver
	 * writes to all other MTT entries. (The variable
	 * dev->caps.mtt_entry_sz below is really the MTT segment
	 * size, not the raw entry size)
	 */
	dev->caps.reserved_mtts =
		ALIGN(dev->caps.reserved_mtts * dev->caps.mtt_entry_sz,
		      dma_get_cache_alignment()) / dev->caps.mtt_entry_sz;

	err = mlx4_init_icm_table(dev, &priv->mr_table.mtt_table,
				  init_hca->mtt_base,
				  dev->caps.mtt_entry_sz,
				  dev->caps.num_mtts,
				  dev->caps.reserved_mtts, 1, 0);
	if (err) {
		mlx4_err(dev, "Failed to map MTT context memory, aborting.\n");
		goto err_unmap_eq;
	}

	err = mlx4_init_icm_table(dev, &priv->mr_table.dmpt_table,
				  init_hca->dmpt_base,
				  dev_cap->dmpt_entry_sz,
				  dev->caps.num_mpts,
				  dev->caps.reserved_mrws, 1, 1);
	if (err) {
		mlx4_err(dev, "Failed to map dMPT context memory, aborting.\n");
		goto err_unmap_mtt;
	}

	err = mlx4_init_icm_table(dev, &priv->qp_table.qp_table,
				  init_hca->qpc_base,
				  dev_cap->qpc_entry_sz,
				  dev->caps.num_qps,
				  dev->caps.reserved_qps_cnt[MLX4_QP_REGION_FW],
				  0, 0);
	if (err) {
		mlx4_err(dev, "Failed to map QP context memory, aborting.\n");
		goto err_unmap_dmpt;
	}

	err = mlx4_init_icm_table(dev, &priv->qp_table.auxc_table,
				  init_hca->auxc_base,
				  dev_cap->aux_entry_sz,
				  dev->caps.num_qps,
				  dev->caps.reserved_qps_cnt[MLX4_QP_REGION_FW],
				  0, 0);
	if (err) {
		mlx4_err(dev, "Failed to map AUXC context memory, aborting.\n");
		goto err_unmap_qp;
	}

	err = mlx4_init_icm_table(dev, &priv->qp_table.altc_table,
				  init_hca->altc_base,
				  dev_cap->altc_entry_sz,
				  dev->caps.num_qps,
				  dev->caps.reserved_qps_cnt[MLX4_QP_REGION_FW],
				  0, 0);
	if (err) {
		mlx4_err(dev, "Failed to map ALTC context memory, aborting.\n");
		goto err_unmap_auxc;
	}

	err = mlx4_init_icm_table(dev, &priv->qp_table.rdmarc_table,
				  init_hca->rdmarc_base,
				  dev_cap->rdmarc_entry_sz << priv->qp_table.rdmarc_shift,
				  dev->caps.num_qps,
				  dev->caps.reserved_qps_cnt[MLX4_QP_REGION_FW],
				  0, 0);
	if (err) {
		mlx4_err(dev, "Failed to map RDMARC context memory, aborting\n");
		goto err_unmap_altc;
	}

	err = mlx4_init_icm_table(dev, &priv->cq_table.table,
				  init_hca->cqc_base,
				  dev_cap->cqc_entry_sz,
				  dev->caps.num_cqs,
				  dev->caps.reserved_cqs, 0, 0);
	if (err) {
		mlx4_err(dev, "Failed to map CQ context memory, aborting.\n");
		goto err_unmap_rdmarc;
	}

	err = mlx4_init_icm_table(dev, &priv->srq_table.table,
				  init_hca->srqc_base,
				  dev_cap->srq_entry_sz,
				  dev->caps.num_srqs,
				  dev->caps.reserved_srqs, 0, 0);
	if (err) {
		mlx4_err(dev, "Failed to map SRQ context memory, aborting.\n");
		goto err_unmap_cq;
	}

	/*
	 * It's not strictly required, but for simplicity just map the
	 * whole multicast group table now.  The table isn't very big
	 * and it's a lot easier than trying to track ref counts.
	 */
	err = mlx4_init_icm_table(dev, &priv->mcg_table.table,
				  init_hca->mc_base,
				  mlx4_get_mgm_entry_size(dev),
				  dev->caps.num_mgms + dev->caps.num_amgms,
				  dev->caps.num_mgms + dev->caps.num_amgms,
				  0, 0);
	if (err) {
		mlx4_err(dev, "Failed to map MCG context memory, aborting.\n");
		goto err_unmap_srq;
	}

	return 0;

err_unmap_srq:
	mlx4_cleanup_icm_table(dev, &priv->srq_table.table);

err_unmap_cq:
	mlx4_cleanup_icm_table(dev, &priv->cq_table.table);

err_unmap_rdmarc:
	mlx4_cleanup_icm_table(dev, &priv->qp_table.rdmarc_table);

err_unmap_altc:
	mlx4_cleanup_icm_table(dev, &priv->qp_table.altc_table);

err_unmap_auxc:
	mlx4_cleanup_icm_table(dev, &priv->qp_table.auxc_table);

err_unmap_qp:
	mlx4_cleanup_icm_table(dev, &priv->qp_table.qp_table);

err_unmap_dmpt:
	mlx4_cleanup_icm_table(dev, &priv->mr_table.dmpt_table);

err_unmap_mtt:
	mlx4_cleanup_icm_table(dev, &priv->mr_table.mtt_table);

err_unmap_eq:
	mlx4_cleanup_icm_table(dev, &priv->eq_table.table);

err_unmap_cmpt:
	mlx4_cleanup_icm_table(dev, &priv->eq_table.cmpt_table);
	mlx4_cleanup_icm_table(dev, &priv->cq_table.cmpt_table);
	mlx4_cleanup_icm_table(dev, &priv->srq_table.cmpt_table);
	mlx4_cleanup_icm_table(dev, &priv->qp_table.cmpt_table);

err_unmap_aux:
	mlx4_UNMAP_ICM_AUX(dev);

err_free_aux:
	mlx4_free_icm(dev, priv->fw.aux_icm, 0);

	return err;
}

static void mlx4_free_icms(struct mlx4_dev *dev)
{
	struct mlx4_priv *priv = mlx4_priv(dev);

	mlx4_cleanup_icm_table(dev, &priv->mcg_table.table);
	mlx4_cleanup_icm_table(dev, &priv->srq_table.table);
	mlx4_cleanup_icm_table(dev, &priv->cq_table.table);
	mlx4_cleanup_icm_table(dev, &priv->qp_table.rdmarc_table);
	mlx4_cleanup_icm_table(dev, &priv->qp_table.altc_table);
	mlx4_cleanup_icm_table(dev, &priv->qp_table.auxc_table);
	mlx4_cleanup_icm_table(dev, &priv->qp_table.qp_table);
	mlx4_cleanup_icm_table(dev, &priv->mr_table.dmpt_table);
	mlx4_cleanup_icm_table(dev, &priv->mr_table.mtt_table);
	mlx4_cleanup_icm_table(dev, &priv->eq_table.table);
	mlx4_cleanup_icm_table(dev, &priv->eq_table.cmpt_table);
	mlx4_cleanup_icm_table(dev, &priv->cq_table.cmpt_table);
	mlx4_cleanup_icm_table(dev, &priv->srq_table.cmpt_table);
	mlx4_cleanup_icm_table(dev, &priv->qp_table.cmpt_table);

	mlx4_UNMAP_ICM_AUX(dev);
	mlx4_free_icm(dev, priv->fw.aux_icm, 0);
}

static void mlx4_slave_exit(struct mlx4_dev *dev)
{
	struct mlx4_priv *priv = mlx4_priv(dev);

	down(&priv->cmd.slave_sem);
	if (mlx4_comm_cmd(dev, MLX4_COMM_CMD_RESET, 0, MLX4_COMM_TIME))
		mlx4_warn(dev, "Failed to close slave function.\n");
	up(&priv->cmd.slave_sem);
}

static int map_bf_area(struct mlx4_dev *dev)
{
	struct mlx4_priv *priv = mlx4_priv(dev);
	resource_size_t bf_start;
	resource_size_t bf_len;
	int err = 0;

<<<<<<< HEAD
=======
	if (!dev->caps.bf_reg_size)
		return -ENXIO;

>>>>>>> c16fa4f2
	bf_start = pci_resource_start(dev->pdev, 2) +
			(dev->caps.num_uars << PAGE_SHIFT);
	bf_len = pci_resource_len(dev->pdev, 2) -
			(dev->caps.num_uars << PAGE_SHIFT);
	priv->bf_mapping = io_mapping_create_wc(bf_start, bf_len);
	if (!priv->bf_mapping)
		err = -ENOMEM;

	return err;
}

static void unmap_bf_area(struct mlx4_dev *dev)
{
	if (mlx4_priv(dev)->bf_mapping)
		io_mapping_free(mlx4_priv(dev)->bf_mapping);
}

static void mlx4_close_hca(struct mlx4_dev *dev)
{
	unmap_bf_area(dev);
	if (mlx4_is_slave(dev))
		mlx4_slave_exit(dev);
	else {
		mlx4_CLOSE_HCA(dev, 0);
		mlx4_free_icms(dev);
		mlx4_UNMAP_FA(dev);
		mlx4_free_icm(dev, mlx4_priv(dev)->fw.fw_icm, 0);
	}
}

static int mlx4_init_slave(struct mlx4_dev *dev)
{
	struct mlx4_priv *priv = mlx4_priv(dev);
	u64 dma = (u64) priv->mfunc.vhcr_dma;
	int num_of_reset_retries = NUM_OF_RESET_RETRIES;
	int ret_from_reset = 0;
	u32 slave_read;
	u32 cmd_channel_ver;

	down(&priv->cmd.slave_sem);
	priv->cmd.max_cmds = 1;
	mlx4_warn(dev, "Sending reset\n");
	ret_from_reset = mlx4_comm_cmd(dev, MLX4_COMM_CMD_RESET, 0,
				       MLX4_COMM_TIME);
	/* if we are in the middle of flr the slave will try
	 * NUM_OF_RESET_RETRIES times before leaving.*/
	if (ret_from_reset) {
		if (MLX4_DELAY_RESET_SLAVE == ret_from_reset) {
			msleep(SLEEP_TIME_IN_RESET);
			while (ret_from_reset && num_of_reset_retries) {
				mlx4_warn(dev, "slave is currently in the"
					  "middle of FLR. retrying..."
					  "(try num:%d)\n",
					  (NUM_OF_RESET_RETRIES -
					   num_of_reset_retries  + 1));
				ret_from_reset =
					mlx4_comm_cmd(dev, MLX4_COMM_CMD_RESET,
						      0, MLX4_COMM_TIME);
				num_of_reset_retries = num_of_reset_retries - 1;
			}
		} else
			goto err;
	}

	/* check the driver version - the slave I/F revision
	 * must match the master's */
	slave_read = swab32(readl(&priv->mfunc.comm->slave_read));
	cmd_channel_ver = mlx4_comm_get_version();

	if (MLX4_COMM_GET_IF_REV(cmd_channel_ver) !=
		MLX4_COMM_GET_IF_REV(slave_read)) {
		mlx4_err(dev, "slave driver version is not supported"
			 " by the master\n");
		goto err;
	}

	mlx4_warn(dev, "Sending vhcr0\n");
	if (mlx4_comm_cmd(dev, MLX4_COMM_CMD_VHCR0, dma >> 48,
						    MLX4_COMM_TIME))
		goto err;
	if (mlx4_comm_cmd(dev, MLX4_COMM_CMD_VHCR1, dma >> 32,
						    MLX4_COMM_TIME))
		goto err;
	if (mlx4_comm_cmd(dev, MLX4_COMM_CMD_VHCR2, dma >> 16,
						    MLX4_COMM_TIME))
		goto err;
	if (mlx4_comm_cmd(dev, MLX4_COMM_CMD_VHCR_EN, dma, MLX4_COMM_TIME))
		goto err;
	up(&priv->cmd.slave_sem);
	return 0;

err:
	mlx4_comm_cmd(dev, MLX4_COMM_CMD_RESET, 0, 0);
	up(&priv->cmd.slave_sem);
	return -EIO;
}

static int mlx4_init_hca(struct mlx4_dev *dev)
{
	struct mlx4_priv	  *priv = mlx4_priv(dev);
	struct mlx4_adapter	   adapter;
	struct mlx4_dev_cap	   dev_cap;
	struct mlx4_mod_stat_cfg   mlx4_cfg;
	struct mlx4_profile	   profile;
	struct mlx4_init_hca_param init_hca;
	u64 icm_size;
	int err;

	if (!mlx4_is_slave(dev)) {
		err = mlx4_QUERY_FW(dev);
		if (err) {
			if (err == -EACCES)
				mlx4_info(dev, "non-primary physical function, skipping.\n");
			else
				mlx4_err(dev, "QUERY_FW command failed, aborting.\n");
			goto unmap_bf;
		}

		err = mlx4_load_fw(dev);
		if (err) {
			mlx4_err(dev, "Failed to start FW, aborting.\n");
			goto unmap_bf;
		}

		mlx4_cfg.log_pg_sz_m = 1;
		mlx4_cfg.log_pg_sz = 0;
		err = mlx4_MOD_STAT_CFG(dev, &mlx4_cfg);
		if (err)
			mlx4_warn(dev, "Failed to override log_pg_sz parameter\n");

		err = mlx4_dev_cap(dev, &dev_cap);
		if (err) {
			mlx4_err(dev, "QUERY_DEV_CAP command failed, aborting.\n");
			goto err_stop_fw;
		}

		profile = default_profile;

		icm_size = mlx4_make_profile(dev, &profile, &dev_cap,
					     &init_hca);
		if ((long long) icm_size < 0) {
			err = icm_size;
			goto err_stop_fw;
		}

		init_hca.log_uar_sz = ilog2(dev->caps.num_uars);
		init_hca.uar_page_sz = PAGE_SHIFT - 12;

		err = mlx4_init_icm(dev, &dev_cap, &init_hca, icm_size);
		if (err)
			goto err_stop_fw;

		err = mlx4_INIT_HCA(dev, &init_hca);
		if (err) {
			mlx4_err(dev, "INIT_HCA command failed, aborting.\n");
			goto err_free_icm;
		}
	} else {
		err = mlx4_init_slave(dev);
		if (err) {
			mlx4_err(dev, "Failed to initialize slave\n");
			goto unmap_bf;
		}

		err = mlx4_slave_cap(dev);
		if (err) {
			mlx4_err(dev, "Failed to obtain slave caps\n");
			goto err_close;
		}
	}

	if (map_bf_area(dev))
		mlx4_dbg(dev, "Failed to map blue flame area\n");

	/*Only the master set the ports, all the rest got it from it.*/
	if (!mlx4_is_slave(dev))
		mlx4_set_port_mask(dev);

	err = mlx4_QUERY_ADAPTER(dev, &adapter);
	if (err) {
		mlx4_err(dev, "QUERY_ADAPTER command failed, aborting.\n");
		goto err_close;
	}

	priv->eq_table.inta_pin = adapter.inta_pin;
	memcpy(dev->board_id, adapter.board_id, sizeof dev->board_id);

	return 0;

err_close:
	mlx4_close_hca(dev);

err_free_icm:
	if (!mlx4_is_slave(dev))
		mlx4_free_icms(dev);

err_stop_fw:
	if (!mlx4_is_slave(dev)) {
		mlx4_UNMAP_FA(dev);
		mlx4_free_icm(dev, priv->fw.fw_icm, 0);
	}
unmap_bf:
	unmap_bf_area(dev);
	return err;
}

static int mlx4_init_counters_table(struct mlx4_dev *dev)
{
	struct mlx4_priv *priv = mlx4_priv(dev);
	int nent;

	if (!(dev->caps.flags & MLX4_DEV_CAP_FLAG_COUNTERS))
		return -ENOENT;

	nent = dev->caps.max_counters;
	return mlx4_bitmap_init(&priv->counters_bitmap, nent, nent - 1, 0, 0);
}

static void mlx4_cleanup_counters_table(struct mlx4_dev *dev)
{
	mlx4_bitmap_cleanup(&mlx4_priv(dev)->counters_bitmap);
}

int mlx4_counter_alloc(struct mlx4_dev *dev, u32 *idx)
{
	struct mlx4_priv *priv = mlx4_priv(dev);

	if (!(dev->caps.flags & MLX4_DEV_CAP_FLAG_COUNTERS))
		return -ENOENT;

	*idx = mlx4_bitmap_alloc(&priv->counters_bitmap);
	if (*idx == -1)
		return -ENOMEM;

	return 0;
}
EXPORT_SYMBOL_GPL(mlx4_counter_alloc);

void mlx4_counter_free(struct mlx4_dev *dev, u32 idx)
{
	mlx4_bitmap_free(&mlx4_priv(dev)->counters_bitmap, idx);
	return;
}
EXPORT_SYMBOL_GPL(mlx4_counter_free);

static int mlx4_setup_hca(struct mlx4_dev *dev)
{
	struct mlx4_priv *priv = mlx4_priv(dev);
	int err;
	int port;
	__be32 ib_port_default_caps;

	err = mlx4_init_uar_table(dev);
	if (err) {
		mlx4_err(dev, "Failed to initialize "
			 "user access region table, aborting.\n");
		return err;
	}

	err = mlx4_uar_alloc(dev, &priv->driver_uar);
	if (err) {
		mlx4_err(dev, "Failed to allocate driver access region, "
			 "aborting.\n");
		goto err_uar_table_free;
	}

	priv->kar = ioremap((phys_addr_t) priv->driver_uar.pfn << PAGE_SHIFT, PAGE_SIZE);
	if (!priv->kar) {
		mlx4_err(dev, "Couldn't map kernel access region, "
			 "aborting.\n");
		err = -ENOMEM;
		goto err_uar_free;
	}

	err = mlx4_init_pd_table(dev);
	if (err) {
		mlx4_err(dev, "Failed to initialize "
			 "protection domain table, aborting.\n");
		goto err_kar_unmap;
	}

	err = mlx4_init_xrcd_table(dev);
	if (err) {
		mlx4_err(dev, "Failed to initialize "
			 "reliable connection domain table, aborting.\n");
		goto err_pd_table_free;
	}

	err = mlx4_init_mr_table(dev);
	if (err) {
		mlx4_err(dev, "Failed to initialize "
			 "memory region table, aborting.\n");
		goto err_xrcd_table_free;
	}

	err = mlx4_init_eq_table(dev);
	if (err) {
		mlx4_err(dev, "Failed to initialize "
			 "event queue table, aborting.\n");
		goto err_mr_table_free;
	}

	err = mlx4_cmd_use_events(dev);
	if (err) {
		mlx4_err(dev, "Failed to switch to event-driven "
			 "firmware commands, aborting.\n");
		goto err_eq_table_free;
	}

	err = mlx4_NOP(dev);
	if (err) {
		if (dev->flags & MLX4_FLAG_MSI_X) {
			mlx4_warn(dev, "NOP command failed to generate MSI-X "
				  "interrupt IRQ %d).\n",
				  priv->eq_table.eq[dev->caps.num_comp_vectors].irq);
			mlx4_warn(dev, "Trying again without MSI-X.\n");
		} else {
			mlx4_err(dev, "NOP command failed to generate interrupt "
				 "(IRQ %d), aborting.\n",
				 priv->eq_table.eq[dev->caps.num_comp_vectors].irq);
			mlx4_err(dev, "BIOS or ACPI interrupt routing problem?\n");
		}

		goto err_cmd_poll;
	}

	mlx4_dbg(dev, "NOP command IRQ test passed\n");

	err = mlx4_init_cq_table(dev);
	if (err) {
		mlx4_err(dev, "Failed to initialize "
			 "completion queue table, aborting.\n");
		goto err_cmd_poll;
	}

	err = mlx4_init_srq_table(dev);
	if (err) {
		mlx4_err(dev, "Failed to initialize "
			 "shared receive queue table, aborting.\n");
		goto err_cq_table_free;
	}

	err = mlx4_init_qp_table(dev);
	if (err) {
		mlx4_err(dev, "Failed to initialize "
			 "queue pair table, aborting.\n");
		goto err_srq_table_free;
	}

	if (!mlx4_is_slave(dev)) {
		err = mlx4_init_mcg_table(dev);
		if (err) {
			mlx4_err(dev, "Failed to initialize "
				 "multicast group table, aborting.\n");
			goto err_qp_table_free;
		}
	}

	err = mlx4_init_counters_table(dev);
	if (err && err != -ENOENT) {
		mlx4_err(dev, "Failed to initialize counters table, aborting.\n");
		goto err_mcg_table_free;
	}

	if (!mlx4_is_slave(dev)) {
		for (port = 1; port <= dev->caps.num_ports; port++) {
			ib_port_default_caps = 0;
			err = mlx4_get_port_ib_caps(dev, port,
						    &ib_port_default_caps);
			if (err)
				mlx4_warn(dev, "failed to get port %d default "
					  "ib capabilities (%d). Continuing "
					  "with caps = 0\n", port, err);
			dev->caps.ib_port_def_cap[port] = ib_port_default_caps;

			err = mlx4_check_ext_port_caps(dev, port);
			if (err)
				mlx4_warn(dev, "failed to get port %d extended "
					  "port capabilities support info (%d)."
					  " Assuming not supported\n",
					  port, err);

			err = mlx4_SET_PORT(dev, port);
			if (err) {
				mlx4_err(dev, "Failed to set port %d, aborting\n",
					port);
				goto err_counters_table_free;
			}
		}
	}

	return 0;

err_counters_table_free:
	mlx4_cleanup_counters_table(dev);

err_mcg_table_free:
	mlx4_cleanup_mcg_table(dev);

err_qp_table_free:
	mlx4_cleanup_qp_table(dev);

err_srq_table_free:
	mlx4_cleanup_srq_table(dev);

err_cq_table_free:
	mlx4_cleanup_cq_table(dev);

err_cmd_poll:
	mlx4_cmd_use_polling(dev);

err_eq_table_free:
	mlx4_cleanup_eq_table(dev);

err_mr_table_free:
	mlx4_cleanup_mr_table(dev);

err_xrcd_table_free:
	mlx4_cleanup_xrcd_table(dev);

err_pd_table_free:
	mlx4_cleanup_pd_table(dev);

err_kar_unmap:
	iounmap(priv->kar);

err_uar_free:
	mlx4_uar_free(dev, &priv->driver_uar);

err_uar_table_free:
	mlx4_cleanup_uar_table(dev);
	return err;
}

static void mlx4_enable_msi_x(struct mlx4_dev *dev)
{
	struct mlx4_priv *priv = mlx4_priv(dev);
	struct msix_entry *entries;
	int nreq = min_t(int, dev->caps.num_ports *
			 min_t(int, num_online_cpus() + 1, MAX_MSIX_P_PORT)
				+ MSIX_LEGACY_SZ, MAX_MSIX);
	int err;
	int i;

	if (msi_x) {
		/* In multifunction mode each function gets 2 msi-X vectors
		 * one for data path completions anf the other for asynch events
		 * or command completions */
		if (mlx4_is_mfunc(dev)) {
			nreq = 2;
		} else {
			nreq = min_t(int, dev->caps.num_eqs -
				     dev->caps.reserved_eqs, nreq);
		}

		entries = kcalloc(nreq, sizeof *entries, GFP_KERNEL);
		if (!entries)
			goto no_msi;

		for (i = 0; i < nreq; ++i)
			entries[i].entry = i;

	retry:
		err = pci_enable_msix(dev->pdev, entries, nreq);
		if (err) {
			/* Try again if at least 2 vectors are available */
			if (err > 1) {
				mlx4_info(dev, "Requested %d vectors, "
					  "but only %d MSI-X vectors available, "
					  "trying again\n", nreq, err);
				nreq = err;
				goto retry;
			}
			kfree(entries);
			goto no_msi;
		}

		if (nreq <
		    MSIX_LEGACY_SZ + dev->caps.num_ports * MIN_MSIX_P_PORT) {
			/*Working in legacy mode , all EQ's shared*/
			dev->caps.comp_pool           = 0;
			dev->caps.num_comp_vectors = nreq - 1;
		} else {
			dev->caps.comp_pool           = nreq - MSIX_LEGACY_SZ;
			dev->caps.num_comp_vectors = MSIX_LEGACY_SZ - 1;
		}
		for (i = 0; i < nreq; ++i)
			priv->eq_table.eq[i].irq = entries[i].vector;

		dev->flags |= MLX4_FLAG_MSI_X;

		kfree(entries);
		return;
	}

no_msi:
	dev->caps.num_comp_vectors = 1;
	dev->caps.comp_pool	   = 0;

	for (i = 0; i < 2; ++i)
		priv->eq_table.eq[i].irq = dev->pdev->irq;
}

static int mlx4_init_port_info(struct mlx4_dev *dev, int port)
{
	struct mlx4_port_info *info = &mlx4_priv(dev)->port[port];
	int err = 0;

	info->dev = dev;
	info->port = port;
	if (!mlx4_is_slave(dev)) {
		INIT_RADIX_TREE(&info->mac_tree, GFP_KERNEL);
		mlx4_init_mac_table(dev, &info->mac_table);
		mlx4_init_vlan_table(dev, &info->vlan_table);
		info->base_qpn =
			dev->caps.reserved_qps_base[MLX4_QP_REGION_ETH_ADDR] +
			(port - 1) * (1 << log_num_mac);
	}

	sprintf(info->dev_name, "mlx4_port%d", port);
	info->port_attr.attr.name = info->dev_name;
	if (mlx4_is_mfunc(dev))
		info->port_attr.attr.mode = S_IRUGO;
	else {
		info->port_attr.attr.mode = S_IRUGO | S_IWUSR;
		info->port_attr.store     = set_port_type;
	}
	info->port_attr.show      = show_port_type;
	sysfs_attr_init(&info->port_attr.attr);

	err = device_create_file(&dev->pdev->dev, &info->port_attr);
	if (err) {
		mlx4_err(dev, "Failed to create file for port %d\n", port);
		info->port = -1;
	}

	return err;
}

static void mlx4_cleanup_port_info(struct mlx4_port_info *info)
{
	if (info->port < 0)
		return;

	device_remove_file(&info->dev->pdev->dev, &info->port_attr);
}

static int mlx4_init_steering(struct mlx4_dev *dev)
{
	struct mlx4_priv *priv = mlx4_priv(dev);
	int num_entries = dev->caps.num_ports;
	int i, j;

	priv->steer = kzalloc(sizeof(struct mlx4_steer) * num_entries, GFP_KERNEL);
	if (!priv->steer)
		return -ENOMEM;

	for (i = 0; i < num_entries; i++) {
		for (j = 0; j < MLX4_NUM_STEERS; j++) {
			INIT_LIST_HEAD(&priv->steer[i].promisc_qps[j]);
			INIT_LIST_HEAD(&priv->steer[i].steer_entries[j]);
		}
		INIT_LIST_HEAD(&priv->steer[i].high_prios);
	}
	return 0;
}

static void mlx4_clear_steering(struct mlx4_dev *dev)
{
	struct mlx4_priv *priv = mlx4_priv(dev);
	struct mlx4_steer_index *entry, *tmp_entry;
	struct mlx4_promisc_qp *pqp, *tmp_pqp;
	int num_entries = dev->caps.num_ports;
	int i, j;

	for (i = 0; i < num_entries; i++) {
		for (j = 0; j < MLX4_NUM_STEERS; j++) {
			list_for_each_entry_safe(pqp, tmp_pqp,
						 &priv->steer[i].promisc_qps[j],
						 list) {
				list_del(&pqp->list);
				kfree(pqp);
			}
			list_for_each_entry_safe(entry, tmp_entry,
						 &priv->steer[i].steer_entries[j],
						 list) {
				list_del(&entry->list);
				list_for_each_entry_safe(pqp, tmp_pqp,
							 &entry->duplicates,
							 list) {
					list_del(&pqp->list);
					kfree(pqp);
				}
				kfree(entry);
			}
		}
	}
	kfree(priv->steer);
}

static int extended_func_num(struct pci_dev *pdev)
{
	return PCI_SLOT(pdev->devfn) * 8 + PCI_FUNC(pdev->devfn);
}

#define MLX4_OWNER_BASE	0x8069c
#define MLX4_OWNER_SIZE	4

static int mlx4_get_ownership(struct mlx4_dev *dev)
{
	void __iomem *owner;
	u32 ret;

	owner = ioremap(pci_resource_start(dev->pdev, 0) + MLX4_OWNER_BASE,
			MLX4_OWNER_SIZE);
	if (!owner) {
		mlx4_err(dev, "Failed to obtain ownership bit\n");
		return -ENOMEM;
	}

	ret = readl(owner);
	iounmap(owner);
	return (int) !!ret;
}

static void mlx4_free_ownership(struct mlx4_dev *dev)
{
	void __iomem *owner;

	owner = ioremap(pci_resource_start(dev->pdev, 0) + MLX4_OWNER_BASE,
			MLX4_OWNER_SIZE);
	if (!owner) {
		mlx4_err(dev, "Failed to obtain ownership bit\n");
		return;
	}
	writel(0, owner);
	msleep(1000);
	iounmap(owner);
}

static int __mlx4_init_one(struct pci_dev *pdev, const struct pci_device_id *id)
{
	struct mlx4_priv *priv;
	struct mlx4_dev *dev;
	int err;
	int port;

	pr_info(DRV_NAME ": Initializing %s\n", pci_name(pdev));

	err = pci_enable_device(pdev);
	if (err) {
		dev_err(&pdev->dev, "Cannot enable PCI device, "
			"aborting.\n");
		return err;
	}
	if (num_vfs > MLX4_MAX_NUM_VF) {
		printk(KERN_ERR "There are more VF's (%d) than allowed(%d)\n",
		       num_vfs, MLX4_MAX_NUM_VF);
		return -EINVAL;
	}
	/*
	 * Check for BARs.
	 */
	if (((id == NULL) || !(id->driver_data & MLX4_VF)) &&
	    !(pci_resource_flags(pdev, 0) & IORESOURCE_MEM)) {
		dev_err(&pdev->dev, "Missing DCS, aborting."
			"(id == 0X%p, id->driver_data: 0x%lx,"
			" pci_resource_flags(pdev, 0):0x%lx)\n", id,
			id ? id->driver_data : 0, pci_resource_flags(pdev, 0));
		err = -ENODEV;
		goto err_disable_pdev;
	}
	if (!(pci_resource_flags(pdev, 2) & IORESOURCE_MEM)) {
		dev_err(&pdev->dev, "Missing UAR, aborting.\n");
		err = -ENODEV;
		goto err_disable_pdev;
	}

	err = pci_request_regions(pdev, DRV_NAME);
	if (err) {
		dev_err(&pdev->dev, "Couldn't get PCI resources, aborting\n");
		goto err_disable_pdev;
	}

	pci_set_master(pdev);

	err = pci_set_dma_mask(pdev, DMA_BIT_MASK(64));
	if (err) {
		dev_warn(&pdev->dev, "Warning: couldn't set 64-bit PCI DMA mask.\n");
		err = pci_set_dma_mask(pdev, DMA_BIT_MASK(32));
		if (err) {
			dev_err(&pdev->dev, "Can't set PCI DMA mask, aborting.\n");
			goto err_release_regions;
		}
	}
	err = pci_set_consistent_dma_mask(pdev, DMA_BIT_MASK(64));
	if (err) {
		dev_warn(&pdev->dev, "Warning: couldn't set 64-bit "
			 "consistent PCI DMA mask.\n");
		err = pci_set_consistent_dma_mask(pdev, DMA_BIT_MASK(32));
		if (err) {
			dev_err(&pdev->dev, "Can't set consistent PCI DMA mask, "
				"aborting.\n");
			goto err_release_regions;
		}
	}

	/* Allow large DMA segments, up to the firmware limit of 1 GB */
	dma_set_max_seg_size(&pdev->dev, 1024 * 1024 * 1024);

	priv = kzalloc(sizeof *priv, GFP_KERNEL);
	if (!priv) {
		dev_err(&pdev->dev, "Device struct alloc failed, "
			"aborting.\n");
		err = -ENOMEM;
		goto err_release_regions;
	}

	dev       = &priv->dev;
	dev->pdev = pdev;
	INIT_LIST_HEAD(&priv->ctx_list);
	spin_lock_init(&priv->ctx_lock);

	mutex_init(&priv->port_mutex);

	INIT_LIST_HEAD(&priv->pgdir_list);
	mutex_init(&priv->pgdir_mutex);

	INIT_LIST_HEAD(&priv->bf_list);
	mutex_init(&priv->bf_mutex);

	dev->rev_id = pdev->revision;
	/* Detect if this device is a virtual function */
	if (id && id->driver_data & MLX4_VF) {
		/* When acting as pf, we normally skip vfs unless explicitly
		 * requested to probe them. */
		if (num_vfs && extended_func_num(pdev) > probe_vf) {
			mlx4_warn(dev, "Skipping virtual function:%d\n",
						extended_func_num(pdev));
			err = -ENODEV;
			goto err_free_dev;
		}
		mlx4_warn(dev, "Detected virtual function - running in slave mode\n");
		dev->flags |= MLX4_FLAG_SLAVE;
	} else {
		/* We reset the device and enable SRIOV only for physical
		 * devices.  Try to claim ownership on the device;
		 * if already taken, skip -- do not allow multiple PFs */
		err = mlx4_get_ownership(dev);
		if (err) {
			if (err < 0)
				goto err_free_dev;
			else {
				mlx4_warn(dev, "Multiple PFs not yet supported."
					  " Skipping PF.\n");
				err = -EINVAL;
				goto err_free_dev;
			}
		}

		if (num_vfs) {
			mlx4_warn(dev, "Enabling sriov with:%d vfs\n", num_vfs);
			err = pci_enable_sriov(pdev, num_vfs);
			if (err) {
				mlx4_err(dev, "Failed to enable sriov,"
					 "continuing without sriov enabled"
					 " (err = %d).\n", err);
				num_vfs = 0;
				err = 0;
			} else {
				mlx4_warn(dev, "Running in master mode\n");
				dev->flags |= MLX4_FLAG_SRIOV |
					      MLX4_FLAG_MASTER;
				dev->num_vfs = num_vfs;
			}
		}

		/*
		 * Now reset the HCA before we touch the PCI capabilities or
		 * attempt a firmware command, since a boot ROM may have left
		 * the HCA in an undefined state.
		 */
		err = mlx4_reset(dev);
		if (err) {
			mlx4_err(dev, "Failed to reset HCA, aborting.\n");
			goto err_rel_own;
		}
	}

slave_start:
	if (mlx4_cmd_init(dev)) {
		mlx4_err(dev, "Failed to init command interface, aborting.\n");
		goto err_sriov;
	}

	/* In slave functions, the communication channel must be initialized
	 * before posting commands. Also, init num_slaves before calling
	 * mlx4_init_hca */
	if (mlx4_is_mfunc(dev)) {
		if (mlx4_is_master(dev))
			dev->num_slaves = MLX4_MAX_NUM_SLAVES;
		else {
			dev->num_slaves = 0;
			if (mlx4_multi_func_init(dev)) {
				mlx4_err(dev, "Failed to init slave mfunc"
					 " interface, aborting.\n");
				goto err_cmd;
			}
		}
	}

	err = mlx4_init_hca(dev);
	if (err) {
		if (err == -EACCES) {
			/* Not primary Physical function
			 * Running in slave mode */
			mlx4_cmd_cleanup(dev);
			dev->flags |= MLX4_FLAG_SLAVE;
			dev->flags &= ~MLX4_FLAG_MASTER;
			goto slave_start;
		} else
			goto err_mfunc;
	}

	/* In master functions, the communication channel must be initialized
	 * after obtaining its address from fw */
	if (mlx4_is_master(dev)) {
		if (mlx4_multi_func_init(dev)) {
			mlx4_err(dev, "Failed to init master mfunc"
				 "interface, aborting.\n");
			goto err_close;
		}
	}

	err = mlx4_alloc_eq_table(dev);
	if (err)
		goto err_master_mfunc;

	priv->msix_ctl.pool_bm = 0;
	mutex_init(&priv->msix_ctl.pool_lock);

	mlx4_enable_msi_x(dev);
	if ((mlx4_is_mfunc(dev)) &&
	    !(dev->flags & MLX4_FLAG_MSI_X)) {
		mlx4_err(dev, "INTx is not supported in multi-function mode."
			 " aborting.\n");
		goto err_free_eq;
	}

	if (!mlx4_is_slave(dev)) {
		err = mlx4_init_steering(dev);
		if (err)
			goto err_free_eq;
	}

	err = mlx4_setup_hca(dev);
	if (err == -EBUSY && (dev->flags & MLX4_FLAG_MSI_X) &&
	    !mlx4_is_mfunc(dev)) {
		dev->flags &= ~MLX4_FLAG_MSI_X;
		pci_disable_msix(pdev);
		err = mlx4_setup_hca(dev);
	}

	if (err)
		goto err_steer;

	for (port = 1; port <= dev->caps.num_ports; port++) {
		err = mlx4_init_port_info(dev, port);
		if (err)
			goto err_port;
	}

	err = mlx4_register_device(dev);
	if (err)
		goto err_port;

	mlx4_sense_init(dev);
	mlx4_start_sense(dev);

	pci_set_drvdata(pdev, dev);

	return 0;

err_port:
	for (--port; port >= 1; --port)
		mlx4_cleanup_port_info(&priv->port[port]);

	mlx4_cleanup_counters_table(dev);
	mlx4_cleanup_mcg_table(dev);
	mlx4_cleanup_qp_table(dev);
	mlx4_cleanup_srq_table(dev);
	mlx4_cleanup_cq_table(dev);
	mlx4_cmd_use_polling(dev);
	mlx4_cleanup_eq_table(dev);
	mlx4_cleanup_mr_table(dev);
	mlx4_cleanup_xrcd_table(dev);
	mlx4_cleanup_pd_table(dev);
	mlx4_cleanup_uar_table(dev);

err_steer:
	if (!mlx4_is_slave(dev))
		mlx4_clear_steering(dev);

err_free_eq:
	mlx4_free_eq_table(dev);

err_master_mfunc:
	if (mlx4_is_master(dev))
		mlx4_multi_func_cleanup(dev);

err_close:
	if (dev->flags & MLX4_FLAG_MSI_X)
		pci_disable_msix(pdev);

	mlx4_close_hca(dev);

err_mfunc:
	if (mlx4_is_slave(dev))
		mlx4_multi_func_cleanup(dev);

err_cmd:
	mlx4_cmd_cleanup(dev);

err_sriov:
	if (num_vfs && (dev->flags & MLX4_FLAG_SRIOV))
		pci_disable_sriov(pdev);

err_rel_own:
	if (!mlx4_is_slave(dev))
		mlx4_free_ownership(dev);

err_free_dev:
	kfree(priv);

err_release_regions:
	pci_release_regions(pdev);

err_disable_pdev:
	pci_disable_device(pdev);
	pci_set_drvdata(pdev, NULL);
	return err;
}

static int __devinit mlx4_init_one(struct pci_dev *pdev,
				   const struct pci_device_id *id)
{
	printk_once(KERN_INFO "%s", mlx4_version);

	return __mlx4_init_one(pdev, id);
}

static void mlx4_remove_one(struct pci_dev *pdev)
{
	struct mlx4_dev  *dev  = pci_get_drvdata(pdev);
	struct mlx4_priv *priv = mlx4_priv(dev);
	int p;

	if (dev) {
		/* in SRIOV it is not allowed to unload the pf's
		 * driver while there are alive vf's */
		if (mlx4_is_master(dev)) {
			if (mlx4_how_many_lives_vf(dev))
				printk(KERN_ERR "Removing PF when there are assigned VF's !!!\n");
		}
		mlx4_stop_sense(dev);
		mlx4_unregister_device(dev);

		for (p = 1; p <= dev->caps.num_ports; p++) {
			mlx4_cleanup_port_info(&priv->port[p]);
			mlx4_CLOSE_PORT(dev, p);
		}

		mlx4_cleanup_counters_table(dev);
		mlx4_cleanup_mcg_table(dev);
		mlx4_cleanup_qp_table(dev);
		mlx4_cleanup_srq_table(dev);
		mlx4_cleanup_cq_table(dev);
		mlx4_cmd_use_polling(dev);
		mlx4_cleanup_eq_table(dev);
		mlx4_cleanup_mr_table(dev);
		mlx4_cleanup_xrcd_table(dev);
		mlx4_cleanup_pd_table(dev);

		if (mlx4_is_master(dev))
			mlx4_free_resource_tracker(dev);

		iounmap(priv->kar);
		mlx4_uar_free(dev, &priv->driver_uar);
		mlx4_cleanup_uar_table(dev);
		if (!mlx4_is_slave(dev))
			mlx4_clear_steering(dev);
		mlx4_free_eq_table(dev);
		if (mlx4_is_master(dev))
			mlx4_multi_func_cleanup(dev);
		mlx4_close_hca(dev);
		if (mlx4_is_slave(dev))
			mlx4_multi_func_cleanup(dev);
		mlx4_cmd_cleanup(dev);

		if (dev->flags & MLX4_FLAG_MSI_X)
			pci_disable_msix(pdev);
		if (num_vfs && (dev->flags & MLX4_FLAG_SRIOV)) {
			mlx4_warn(dev, "Disabling sriov\n");
			pci_disable_sriov(pdev);
		}

		if (!mlx4_is_slave(dev))
			mlx4_free_ownership(dev);
		kfree(priv);
		pci_release_regions(pdev);
		pci_disable_device(pdev);
		pci_set_drvdata(pdev, NULL);
	}
}

int mlx4_restart_one(struct pci_dev *pdev)
{
	mlx4_remove_one(pdev);
	return __mlx4_init_one(pdev, NULL);
}

static DEFINE_PCI_DEVICE_TABLE(mlx4_pci_table) = {
	/* MT25408 "Hermon" SDR */
	{ PCI_VDEVICE(MELLANOX, 0x6340), 0 },
	/* MT25408 "Hermon" DDR */
	{ PCI_VDEVICE(MELLANOX, 0x634a), 0 },
	/* MT25408 "Hermon" QDR */
	{ PCI_VDEVICE(MELLANOX, 0x6354), 0 },
	/* MT25408 "Hermon" DDR PCIe gen2 */
	{ PCI_VDEVICE(MELLANOX, 0x6732), 0 },
	/* MT25408 "Hermon" QDR PCIe gen2 */
	{ PCI_VDEVICE(MELLANOX, 0x673c), 0 },
	/* MT25408 "Hermon" EN 10GigE */
	{ PCI_VDEVICE(MELLANOX, 0x6368), 0 },
	/* MT25408 "Hermon" EN 10GigE PCIe gen2 */
	{ PCI_VDEVICE(MELLANOX, 0x6750), 0 },
	/* MT25458 ConnectX EN 10GBASE-T 10GigE */
	{ PCI_VDEVICE(MELLANOX, 0x6372), 0 },
	/* MT25458 ConnectX EN 10GBASE-T+Gen2 10GigE */
	{ PCI_VDEVICE(MELLANOX, 0x675a), 0 },
	/* MT26468 ConnectX EN 10GigE PCIe gen2*/
	{ PCI_VDEVICE(MELLANOX, 0x6764), 0 },
	/* MT26438 ConnectX EN 40GigE PCIe gen2 5GT/s */
	{ PCI_VDEVICE(MELLANOX, 0x6746), 0 },
	/* MT26478 ConnectX2 40GigE PCIe gen2 */
	{ PCI_VDEVICE(MELLANOX, 0x676e), 0 },
	/* MT25400 Family [ConnectX-2 Virtual Function] */
	{ PCI_VDEVICE(MELLANOX, 0x1002), MLX4_VF },
	/* MT27500 Family [ConnectX-3] */
	{ PCI_VDEVICE(MELLANOX, 0x1003), 0 },
	/* MT27500 Family [ConnectX-3 Virtual Function] */
	{ PCI_VDEVICE(MELLANOX, 0x1004), MLX4_VF },
	{ PCI_VDEVICE(MELLANOX, 0x1005), 0 }, /* MT27510 Family */
	{ PCI_VDEVICE(MELLANOX, 0x1006), 0 }, /* MT27511 Family */
	{ PCI_VDEVICE(MELLANOX, 0x1007), 0 }, /* MT27520 Family */
	{ PCI_VDEVICE(MELLANOX, 0x1008), 0 }, /* MT27521 Family */
	{ PCI_VDEVICE(MELLANOX, 0x1009), 0 }, /* MT27530 Family */
	{ PCI_VDEVICE(MELLANOX, 0x100a), 0 }, /* MT27531 Family */
	{ PCI_VDEVICE(MELLANOX, 0x100b), 0 }, /* MT27540 Family */
	{ PCI_VDEVICE(MELLANOX, 0x100c), 0 }, /* MT27541 Family */
	{ PCI_VDEVICE(MELLANOX, 0x100d), 0 }, /* MT27550 Family */
	{ PCI_VDEVICE(MELLANOX, 0x100e), 0 }, /* MT27551 Family */
	{ PCI_VDEVICE(MELLANOX, 0x100f), 0 }, /* MT27560 Family */
	{ PCI_VDEVICE(MELLANOX, 0x1010), 0 }, /* MT27561 Family */
	{ 0, }
};

MODULE_DEVICE_TABLE(pci, mlx4_pci_table);

static struct pci_driver mlx4_driver = {
	.name		= DRV_NAME,
	.id_table	= mlx4_pci_table,
	.probe		= mlx4_init_one,
	.remove		= __devexit_p(mlx4_remove_one)
};

static int __init mlx4_verify_params(void)
{
	if ((log_num_mac < 0) || (log_num_mac > 7)) {
		pr_warning("mlx4_core: bad num_mac: %d\n", log_num_mac);
		return -1;
	}

	if (log_num_vlan != 0)
		pr_warning("mlx4_core: log_num_vlan - obsolete module param, using %d\n",
			   MLX4_LOG_NUM_VLANS);

	if ((log_mtts_per_seg < 1) || (log_mtts_per_seg > 7)) {
		pr_warning("mlx4_core: bad log_mtts_per_seg: %d\n", log_mtts_per_seg);
		return -1;
	}

	/* Check if module param for ports type has legal combination */
	if (port_type_array[0] == false && port_type_array[1] == true) {
		printk(KERN_WARNING "Module parameter configuration ETH/IB is not supported. Switching to default configuration IB/IB\n");
		port_type_array[0] = true;
	}

	return 0;
}

static int __init mlx4_init(void)
{
	int ret;

	if (mlx4_verify_params())
		return -EINVAL;

	mlx4_catas_init();

	mlx4_wq = create_singlethread_workqueue("mlx4");
	if (!mlx4_wq)
		return -ENOMEM;

	ret = pci_register_driver(&mlx4_driver);
	return ret < 0 ? ret : 0;
}

static void __exit mlx4_cleanup(void)
{
	pci_unregister_driver(&mlx4_driver);
	destroy_workqueue(mlx4_wq);
}

module_init(mlx4_init);
module_exit(mlx4_cleanup);<|MERGE_RESOLUTION|>--- conflicted
+++ resolved
@@ -108,11 +108,7 @@
 	.num_cq		= 1 << 16,
 	.num_mcg	= 1 << 13,
 	.num_mpt	= 1 << 19,
-<<<<<<< HEAD
-	.num_mtt	= 1 << 20,
-=======
 	.num_mtt	= 1 << 20, /* It is really num mtt segements */
->>>>>>> c16fa4f2
 };
 
 static int log_num_mac = 7;
@@ -475,10 +471,6 @@
 		return -ENOSYS;
 	}
 
-<<<<<<< HEAD
-	dev->caps.function		= func_cap.function;
-=======
->>>>>>> c16fa4f2
 	dev->caps.num_ports		= func_cap.num_ports;
 	dev->caps.num_qps		= func_cap.qp_quota;
 	dev->caps.num_srqs		= func_cap.srq_quota;
@@ -993,12 +985,9 @@
 	resource_size_t bf_len;
 	int err = 0;
 
-<<<<<<< HEAD
-=======
 	if (!dev->caps.bf_reg_size)
 		return -ENXIO;
 
->>>>>>> c16fa4f2
 	bf_start = pci_resource_start(dev->pdev, 2) +
 			(dev->caps.num_uars << PAGE_SHIFT);
 	bf_len = pci_resource_len(dev->pdev, 2) -
