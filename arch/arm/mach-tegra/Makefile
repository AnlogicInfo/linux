obj-y                                   += common.o
obj-y                                   += io.o
obj-y                                   += irq.o
obj-y					+= fuse.o
obj-y					+= pmc.o
obj-y					+= flowctrl.o
obj-y					+= powergate.o
obj-y					+= apbio.o
obj-y					+= pm.o
obj-y					+= reset.o
obj-y					+= reset-handler.o
obj-y					+= sleep.o
obj-y					+= tegra.o
obj-$(CONFIG_CPU_IDLE)			+= cpuidle.o
obj-$(CONFIG_ARCH_TEGRA_2x_SOC)		+= tegra20_speedo.o
obj-$(CONFIG_ARCH_TEGRA_2x_SOC)		+= tegra2_emc.o
obj-$(CONFIG_ARCH_TEGRA_2x_SOC)		+= sleep-tegra20.o
ifeq ($(CONFIG_CPU_IDLE),y)
obj-$(CONFIG_ARCH_TEGRA_2x_SOC)		+= cpuidle-tegra20.o
endif
obj-$(CONFIG_ARCH_TEGRA_3x_SOC)		+= tegra30_speedo.o
obj-$(CONFIG_ARCH_TEGRA_3x_SOC)		+= sleep-tegra30.o
ifeq ($(CONFIG_CPU_IDLE),y)
obj-$(CONFIG_ARCH_TEGRA_3x_SOC)		+= cpuidle-tegra30.o
endif
obj-$(CONFIG_SMP)			+= platsmp.o headsmp.o
obj-$(CONFIG_HOTPLUG_CPU)               += hotplug.o
obj-$(CONFIG_TEGRA_PCI)			+= pcie.o

<<<<<<< HEAD
=======
obj-$(CONFIG_ARCH_TEGRA_114_SOC)	+= tegra114_speedo.o
>>>>>>> e0d20b69
ifeq ($(CONFIG_CPU_IDLE),y)
obj-$(CONFIG_ARCH_TEGRA_114_SOC)	+= cpuidle-tegra114.o
endif

obj-$(CONFIG_ARCH_TEGRA_2x_SOC)		+= board-harmony-pcie.o

obj-$(CONFIG_ARCH_TEGRA_2x_SOC)		+= board-paz00.o<|MERGE_RESOLUTION|>--- conflicted
+++ resolved
@@ -27,10 +27,7 @@
 obj-$(CONFIG_HOTPLUG_CPU)               += hotplug.o
 obj-$(CONFIG_TEGRA_PCI)			+= pcie.o
 
-<<<<<<< HEAD
-=======
 obj-$(CONFIG_ARCH_TEGRA_114_SOC)	+= tegra114_speedo.o
->>>>>>> e0d20b69
 ifeq ($(CONFIG_CPU_IDLE),y)
 obj-$(CONFIG_ARCH_TEGRA_114_SOC)	+= cpuidle-tegra114.o
 endif
