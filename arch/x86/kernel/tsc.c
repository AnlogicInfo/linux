--- conflicted
+++ resolved
@@ -289,16 +289,6 @@
 	 *   very important for it to be as fast as the platform
 	 *   can achieve it. )
 	 */
-<<<<<<< HEAD
-	if (!static_key_false(&__use_tsc)) {
-		/* No locking but a rare wrong value is not a big deal: */
-		return (jiffies_64 - INITIAL_JIFFIES) * (1000000000 / HZ);
-	}
-
-	/* read the Time Stamp Counter: */
-	tsc_now = rdtsc();
-=======
->>>>>>> d420acd8
 
 	/* No locking but a rare wrong value is not a big deal: */
 	return (jiffies_64 - INITIAL_JIFFIES) * (1000000000 / HZ);
