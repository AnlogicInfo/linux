--- conflicted
+++ resolved
@@ -2695,12 +2695,9 @@
 	if (data & 0x30)
 		return 1;
 
-<<<<<<< HEAD
-=======
 	if (!lapic_in_kernel(vcpu))
 		return 1;
 
->>>>>>> 84569f32
 	vcpu->arch.apf.msr_en_val = data;
 
 	if (!kvm_pv_async_pf_enabled(vcpu)) {
@@ -2744,7 +2741,6 @@
 }
 
 static void kvm_vcpu_flush_tlb_all(struct kvm_vcpu *vcpu)
-<<<<<<< HEAD
 {
 	++vcpu->stat.tlb_flush;
 	kvm_x86_ops.tlb_flush_all(vcpu);
@@ -2753,16 +2749,6 @@
 static void kvm_vcpu_flush_tlb_guest(struct kvm_vcpu *vcpu)
 {
 	++vcpu->stat.tlb_flush;
-=======
-{
-	++vcpu->stat.tlb_flush;
-	kvm_x86_ops.tlb_flush_all(vcpu);
-}
-
-static void kvm_vcpu_flush_tlb_guest(struct kvm_vcpu *vcpu)
-{
-	++vcpu->stat.tlb_flush;
->>>>>>> 84569f32
 	kvm_x86_ops.tlb_flush_guest(vcpu);
 }
 
