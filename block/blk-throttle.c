--- conflicted
+++ resolved
@@ -1349,11 +1349,7 @@
 	struct throtl_grp *tg;
 	struct throtl_service_queue *sq;
 	struct blkcg_gq *blkg;
-<<<<<<< HEAD
-	struct cgroup *pos_cgrp;
-=======
 	struct cgroup_subsys_state *pos_css;
->>>>>>> d1625964
 	int ret;
 
 	ret = blkg_conf_prep(blkcg, &blkcg_policy_throtl, buf, &ctx);
@@ -1383,12 +1379,7 @@
 	 * restrictions in the whole hierarchy and allows them to bypass
 	 * blk-throttle.
 	 */
-<<<<<<< HEAD
-	tg_update_has_rules(tg);
-	blkg_for_each_descendant_pre(blkg, pos_cgrp, ctx.blkg)
-=======
 	blkg_for_each_descendant_pre(blkg, pos_css, ctx.blkg)
->>>>>>> d1625964
 		tg_update_has_rules(blkg_to_tg(blkg));
 
 	/*
@@ -1631,17 +1622,12 @@
 {
 	struct throtl_data *td = q->td;
 	struct blkcg_gq *blkg;
-<<<<<<< HEAD
-	struct cgroup *pos_cgrp;
-=======
 	struct cgroup_subsys_state *pos_css;
->>>>>>> d1625964
 	struct bio *bio;
 	int rw;
 
 	queue_lockdep_assert_held(q);
 	rcu_read_lock();
-<<<<<<< HEAD
 
 	/*
 	 * Drain each tg while doing post-order walk on the blkg tree, so
@@ -1649,21 +1635,8 @@
 	 * better to walk service_queue tree directly but blkg walk is
 	 * easier.
 	 */
-	blkg_for_each_descendant_post(blkg, pos_cgrp, td->queue->root_blkg)
-		tg_drain_bios(&blkg_to_tg(blkg)->service_queue);
-
-	tg_drain_bios(&td_root_tg(td)->service_queue);
-=======
-
-	/*
-	 * Drain each tg while doing post-order walk on the blkg tree, so
-	 * that all bios are propagated to td->service_queue.  It'd be
-	 * better to walk service_queue tree directly but blkg walk is
-	 * easier.
-	 */
 	blkg_for_each_descendant_post(blkg, pos_css, td->queue->root_blkg)
 		tg_drain_bios(&blkg_to_tg(blkg)->service_queue);
->>>>>>> d1625964
 
 	/* finally, transfer bios from top-level tg's into the td */
 	tg_drain_bios(&td->service_queue);
